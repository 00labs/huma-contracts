// SPDX-License-Identifier: AGPL-3.0-or-later
pragma solidity ^0.8.0;

import "@openzeppelin/contracts/access/Ownable.sol";

import "./interfaces/IFeeManager.sol";
import "./HumaConfig.sol";
import "./Errors.sol";
import {BaseStructs as BS} from "./libraries/BaseStructs.sol";
import "hardhat/console.sol";

/**
 *
 */
contract BaseFeeManager is IFeeManager, Ownable {
    using BS for BS.CreditRecord;

    // Divider to convert BPS to percentage
    uint256 private constant HUNDRED_PERCENT_IN_BPS = 10000;
    // Divider to get monthly interest rate from APR BPS. 10000 * 12
    uint256 private constant SECONDS_IN_A_YEAR = 365 days;
    uint256 private constant SECONDS_IN_A_DAY = 1 days;

<<<<<<< HEAD
    /// Part of platform fee, charged when a borrow happens as a flat amount
=======
    /// Part of platform fee, charged as a flat amount when a borrow happens
>>>>>>> 680acd26
    uint256 public frontLoadingFeeFlat;

    /// Part of platform fee, charged as a % of the borrowing amount when a borrow happens
    uint256 public frontLoadingFeeBps;

    /// Part of late fee, charged as a flat amount when a payment is late
    uint256 public lateFeeFlat;

    /// Part of late fee, charged as % of the totaling outstanding balance when a payment is late
    uint256 public lateFeeBps;

    // membership fee per pay period. It is a flat fee
    uint256 public membershipFee;

    ///The min % of the outstanding principal to be paid in the statement for each each period
    uint256 public minPrincipalRateInBps;

    event FeeChanged(
        uint256 frontLoandingFeeFlat,
        uint256 frontLoadingFeeBps,
        uint256 lateFeeFlat,
        uint256 lateFeeBps,
        uint256 membershipFee
    );

    event MinPrincipalRateChanged(uint256 minPrincipalRateInBps);

    /**
     * @notice Sets the standard front loading and late fee policy for the fee manager
     * @param _frontLoadingFeeFlat flat fee portion of the front loading fee
     * @param _frontLoadingFeeBps a fee in the percentage of a new borrowing
     * @param _lateFeeFlat flat fee portion of the late
     * @param _lateFeeBps a fee in the percentage of the outstanding balance
     * @dev Only owner can make this setting
     */
    function setFees(
        uint256 _frontLoadingFeeFlat,
        uint256 _frontLoadingFeeBps,
        uint256 _lateFeeFlat,
        uint256 _lateFeeBps,
        uint256 _membershipFee
    ) external virtual override onlyOwner {
        frontLoadingFeeFlat = _frontLoadingFeeFlat;
        frontLoadingFeeBps = _frontLoadingFeeBps;
        lateFeeFlat = _lateFeeFlat;
        lateFeeBps = _lateFeeBps;
        membershipFee = _membershipFee;
        emit FeeChanged(
            _frontLoadingFeeFlat,
            _frontLoadingFeeBps,
            _lateFeeFlat,
            _lateFeeBps,
            _membershipFee
        );
    }

    /**
     * @notice Sets the min percentage of principal to be paid in each billing period
     * @param _minPrincipalRateInBps the min % in unit of bps. For example, 5% will be 500
     * @dev Only owner can make this setting
     * @dev There is a global limit of 5000 bps (50%).
     */
    function setMinPrincipalRateInBps(uint256 _minPrincipalRateInBps)
        external
        virtual
        override
        onlyOwner
    {
        if (_minPrincipalRateInBps >= 5000) revert Errors.minPrincipalPaymentRateSettingTooHigh();
        minPrincipalRateInBps = _minPrincipalRateInBps;
        emit MinPrincipalRateChanged(_minPrincipalRateInBps);
    }

    /**
     * @notice Computes the amount to be offseted due to in-cycle drawdown or principal payment
     * @dev Correction is used when there is change to the principal in the middle of the cycle
     * due to drawdown or principal payment. Since Huma computes the interest at the beginning
     * of each cycle, if there is a drawdown, the interest for this extra borrowing is not
     * billed, there will be a positive correction to be added in the next bill. Conversely,
     * since the interest has been computed for the entire cycle, if there is principal payment
     * in the middle, some of the interest should be refunded. It will be marked as negative
     * correction and be subtracted in the next bill.
     */
    function calcCorrection(
        uint256 dueDate,
        uint256 aprInBps,
        uint256 amount
    ) external view virtual override returns (uint256 correction) {
        // rounding to days
        uint256 remainingTime = dueDate - block.timestamp;

        return (amount * aprInBps * remainingTime) / SECONDS_IN_A_YEAR / HUNDRED_PERCENT_IN_BPS;
    }

    /**
     * @notice Computes the front loading fee including both the flat fee and percentage fee
     * @param _amount the borrowing amount
     * @return fees the amount of fees to be charged for this borrowing
     */
    function calcFrontLoadingFee(uint256 _amount)
        public
        view
        virtual
        override
        returns (uint256 fees)
    {
        fees = frontLoadingFeeFlat;
        if (frontLoadingFeeBps > 0)
            fees += (_amount * frontLoadingFeeBps) / HUNDRED_PERCENT_IN_BPS;
    }

    /**
     * @notice Computes the late fee including both the flat fee and percentage fee
     * @param dueDate the due date of the payment
     * @param totalDue the amount that is due
     * @param totalBalance the total balance including amount due and unbilled principal
     * @return fees the amount of late fees to be charged
     * @dev Charges only if 1) there is outstanding due, 2) the due date has passed
     */
    function calcLateFee(
        uint256 dueDate,
        uint256 totalDue,
        uint256 totalBalance
    ) public view virtual override returns (uint256 fees) {
        if (block.timestamp > dueDate && totalDue > 0) {
            fees = lateFeeFlat;
            if (lateFeeBps > 0) fees += (totalBalance * lateFeeBps) / HUNDRED_PERCENT_IN_BPS;
        }
    }

    /**
     * @notice Apply front loading fee, distribute the total amount to borrower, pool, & protocol
     * @param borrowAmount the amount of the borrowing
     * @return amtToBorrower the amount that the borrower can take
     * @return platformFees the platform charges
     * @dev the protocol always takes a percentage of the total fee generated
     */
    function distBorrowingAmount(uint256 borrowAmount)
        external
        view
        returns (uint256 amtToBorrower, uint256 platformFees)
    {
        // Calculate platform fee, which includes protocol fee and pool fee
        platformFees = calcFrontLoadingFee(borrowAmount);

        if (borrowAmount < platformFees) revert Errors.borrowingAmountLessThanPlatformFees();

        amtToBorrower = borrowAmount - platformFees;

        return (amtToBorrower, platformFees);
    }

    /**
     * @notice Gets the current total due, fees and interest due, and payoff amount.
     * Because there is no "cron" kind of mechanism, it is possible that the account is behind
     * for multiple cycles due to a lack of activities. This function will traverse through
     * these cycles to get the most up-to-date due information.
     * @dev This is a view only function, it does not update the account status. It is used to
     * help the borrowers to get their balances without paying gases.
     * @dev the difference between totalDue and feesAndInterestDue is required principal payment
     * @dev payoffAmount is good until the next statement date. It includes the interest for the
     * entire current/new billing period. We will ask for allowance of the total payoff amount,
     * but if the borrower pays off before the next due date, we will subtract the interest saved
     * and only transfer an amount lower than the original payoff estimate.
     * @dev please note the first due date is set after the initial drawdown. All the future due
     * dates are computed by adding multiples of the payment interval to the first due date.
     * @param _cr the credit record associated the account
     * @return periodsPassed the number of billing periods has passed since the last statement.
     * If it is within the same period, it will be 0.
     * @return feesAndInterestDue the sum of fees and interest due. If multiple cycles have passed,
     * this amount is not necessarily the total fees and interest charged. It only returns the amount
     * that is due currently.
     * @return totalDue amount due in this period, it includes fees, interest, and min principal
     */
    function getDueInfo(
        BaseStructs.CreditRecord memory _cr,
        BaseStructs.CreditRecordStatic memory _crStatic
    )
        public
        view
        virtual
        override
        returns (
            uint256 periodsPassed,
            uint96 feesAndInterestDue,
            uint96 totalDue,
            uint96 unbilledPrincipal,
            int96 totalCharges
        )
    {
        // Directly returns if it is still within the current period
        if (block.timestamp <= _cr.dueDate) {
            return (0, _cr.feesAndInterestDue, _cr.totalDue, _cr.unbilledPrincipal, 0);
        }

        // Computes how many billing periods have passed. 1+ is needed since Solidity always
        // round to zero. When it is exactly at a billing cycle, it is desirable to 1+ as well
        if (_cr.dueDate > 0) {
            periodsPassed =
                1 +
                (block.timestamp - _cr.dueDate) /
                (_crStatic.intervalInDays * SECONDS_IN_A_DAY);
            // No credit line has more than 360 periods. If it is longer than that, something
            // is wrong. Set it to 361 so that the non view function can emit an event.
            if (periodsPassed > 360) {
                periodsPassed = 361;
            }
        } else {
            periodsPassed = 1;
        }

        /**
         * Loops through the cycles as we would generate statements for each cycle.
         * The logic for each iteration is as follows:
         * 1. Calcuate late fee if it is past due based on outstanding principal and due
         * 2. Add membership fee
         * 3  Add outstanding due amount and corrections to the unbilled principal
         *    as the new base for principal
         * 4. Calcuate interest for this new cycle using the new principal
         * 5. Calculate the principal due, and minus it from the unbilled principal amount
         */
        uint256 fees = 0;
        uint256 interest = 0;

        for (uint256 i = 0; i < periodsPassed; i++) {
            // step 1. late fee calculation
            if (_cr.totalDue > 0)
                fees = calcLateFee(
                    _cr.dueDate + i * _crStatic.intervalInDays * SECONDS_IN_A_DAY,
                    _cr.totalDue,
                    _cr.unbilledPrincipal + _cr.totalDue
                );

            // step 2. membership fee
            fees += membershipFee;

            // step 3. adding dues to principal
            _cr.unbilledPrincipal += _cr.totalDue;
            // Negative correction is generated by in-cycle payments only.
            // Positive correction is generated by in-cycle drawdowns only.
            // Incorporate pending corrections into principals
            if (_cr.correction != 0) {
                totalCharges += _cr.correction;
                if (_cr.correction < 0) {
                    uint96 correctionAbs = uint96(0 - _cr.correction);
                    // Note: If _cr.unbilledPrincipal is less than abs(correction), the account
                    // should have been paid off in the last payment. Thus the assertion below.
                    // One outlier case is drastic interest hike at the time of payments made.
                    //
                    assert(_cr.unbilledPrincipal > correctionAbs);
                    _cr.unbilledPrincipal -= correctionAbs;
                } else _cr.unbilledPrincipal += uint96(_cr.correction);
                _cr.correction = 0;
            }

            // step 4. compute interest
            interest =
                (_cr.unbilledPrincipal *
                    _crStatic.aprInBps *
                    _crStatic.intervalInDays *
                    SECONDS_IN_A_DAY) /
                SECONDS_IN_A_YEAR /
                HUNDRED_PERCENT_IN_BPS;

            // step 5. compute principal due and adjust unbilled principal
            uint256 principalToBill = (_cr.unbilledPrincipal * minPrincipalRateInBps) /
                HUNDRED_PERCENT_IN_BPS;
            _cr.feesAndInterestDue = uint96(fees + interest);
            totalCharges += int96(uint96(fees + interest));
            _cr.totalDue = uint96(fees + interest + principalToBill);
            _cr.unbilledPrincipal = uint96(_cr.unbilledPrincipal - principalToBill);
        }

        // If passed final period, all principal is due
        if (periodsPassed >= _cr.remainingPeriods) {
            _cr.totalDue += _cr.unbilledPrincipal;
            _cr.unbilledPrincipal = 0;
        }

        return (
            periodsPassed,
            _cr.feesAndInterestDue,
            _cr.totalDue,
            _cr.unbilledPrincipal,
            totalCharges
        );
    }

    /**
     * @notice Gets the fee structure for the pool
     * @param _frontLoadingFeeFlat flat fee portion of the front loading fee
     * @param _frontLoadingFeeBps a fee in the percentage of a new borrowing
     * @param _lateFeeFlat flat fee portion of the late
     * @param _lateFeeBps a fee in the percentage of the outstanding balance
     */
    function getFees()
        external
        view
        virtual
        override
        returns (
            uint256 _frontLoadingFeeFlat,
            uint256 _frontLoadingFeeBps,
            uint256 _lateFeeFlat,
            uint256 _lateFeeBps,
            uint256 _membershipFee
        )
    {
        return (frontLoadingFeeFlat, frontLoadingFeeBps, lateFeeFlat, lateFeeBps, membershipFee);
    }
}<|MERGE_RESOLUTION|>--- conflicted
+++ resolved
@@ -21,11 +21,7 @@
     uint256 private constant SECONDS_IN_A_YEAR = 365 days;
     uint256 private constant SECONDS_IN_A_DAY = 1 days;
 
-<<<<<<< HEAD
-    /// Part of platform fee, charged when a borrow happens as a flat amount
-=======
     /// Part of platform fee, charged as a flat amount when a borrow happens
->>>>>>> 680acd26
     uint256 public frontLoadingFeeFlat;
 
     /// Part of platform fee, charged as a % of the borrowing amount when a borrow happens
