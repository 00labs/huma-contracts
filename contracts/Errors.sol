--- conflicted
+++ resolved
@@ -11,7 +11,6 @@
     error greaterThanMaxCreditLine();
     error paymentDetectionServiceAccountRequired();
     error defaultTriggeredTooEarly();
-<<<<<<< HEAD
 
     error zeroAddressProvided();
     error zeroAmountProvided();
@@ -22,12 +21,10 @@
     error callNotFromPool();
 
     error sameValue();
-=======
     error receivableAssetMismatch();
     error unsupportedReceivableAsset();
     error receivableAssetParamMismatch();
     error insufficientReceivableAmount();
     error maxCreditLimitExceeded();
     error borrowingAmountLessThanPlatformFees();
->>>>>>> 3e42da61
 }