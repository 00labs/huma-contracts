--- conflicted
+++ resolved
@@ -10,9 +10,6 @@
     error creditLineAlreadyExists();
     error greaterThanMaxCreditLine();
     error zeroAddressProvided();
-<<<<<<< HEAD
     error paymentDetectionServiceAccountRequired();
-=======
     error defaultTriggeredTooEarly();
->>>>>>> 85b2938c
 }