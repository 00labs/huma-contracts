--- conflicted
+++ resolved
@@ -31,9 +31,7 @@
         bytes32 paymentIdHash
     );
     event ExtraFundsDispersed(address indexed receiver, uint256 amount);
-<<<<<<< HEAD
     event PaymentInvalidated(bytes32 paymentIdHash);
-=======
     event DrawdownMadeWithReceivable(
         address indexed borrower,
         uint256 borrowAmount,
@@ -99,7 +97,6 @@
     ) external virtual override returns (bytes4) {
         return this.onERC721Received.selector;
     }
->>>>>>> c6f97485
 
     /**
      * @notice Borrower makes one payment. If this is the final payment,
