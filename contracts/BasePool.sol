// SPDX-License-Identifier: AGPL-3.0-or-later
pragma solidity ^0.8.0;

import "@openzeppelin/contracts-upgradeable/proxy/utils/Initializable.sol";
import {IERC20, IERC20Metadata} from "@openzeppelin/contracts/token/ERC20/ERC20.sol";
import "@openzeppelin/contracts/token/ERC20/utils/SafeERC20.sol";
import "@openzeppelin/contracts/token/ERC721/ERC721.sol";

import "./interfaces/ILiquidityProvider.sol";
import "./interfaces/IPool.sol";

import "./BasePoolStorage.sol";
import "./Errors.sol";
import "./EvaluationAgentNFT.sol";
import "./HDT/HDT.sol";
import "./HumaConfig.sol";

import "hardhat/console.sol";

abstract contract BasePool is Initializable, BasePoolStorage, ILiquidityProvider, IPool {
    using SafeERC20 for IERC20;

    event LiquidityDeposited(address indexed account, uint256 assetAmount, uint256 shareAmount);
    event LiquidityWithdrawn(address indexed account, uint256 assetAmount, uint256 shareAmount);

    event PoolConfigChanged(address indexed sender, address newPoolConfig);
    event PoolCoreDataChanged(
        address indexed sender,
        address underlyingToken,
        address poolToken,
        address humaConfig,
        address feeManager
    );

    event PoolDisabled(address indexed by);
    event PoolEnabled(address indexed by);

    event AddApprovedLender(address indexed lender, address by);
    event RemoveApprovedLender(address indexed lender, address by);

    /**
     * @dev This event emits when new losses are distributed
     * @param lossesDistributed the amount of losses by the pool
     */
    event LossesDistributed(uint256 lossesDistributed, uint256 updatedPoolValue);

    constructor() {
        _disableInitializers();
    }

    function initialize(address poolConfigAddr) external initializer {
        _poolConfig = BasePoolConfig(poolConfigAddr);
        _updateCoreData();

        // note approve max amount to pool config for admins to withdraw their rewards
        _safeApproveForPoolConfig(type(uint256).max);

        // All pools are off when initiated, will turn on after admins' initial deposits
        _status = PoolStatus.Off;
    }

    //********************************************/
    //               LP Functions                //
    //********************************************/
    /**
     * @notice LP deposits to the pool to earn interest, and share losses
     * @param amount the number of underlyingToken to be deposited
     */
    function deposit(uint256 amount) external virtual override {
        _protocolAndPoolOn();
        return _deposit(msg.sender, amount);
    }

    /**
     * @notice Allows the pool owner and EA to make initial deposit before the pool goes live
     * @param amount the number of `poolToken` to be deposited
     */
    function makeInitialDeposit(uint256 amount) external virtual override {
        _poolConfig.onlyOwnerOrEA(msg.sender);
        return _deposit(msg.sender, amount);
    }

    /**
     * @notice Withdraw capital from the pool in the unit of underlyingToken
     * @dev Withdrawals are not allowed when 1) the pool withdraw is paused or
     *      2) the LP has not reached lockout period since their last depsit
     *      3) the requested amount is higher than the LP's remaining principal
     * @dev the `amount` is total amount to withdraw, not the number of HDT shares,
     * which will be computed based on the current price per share
     */
    function withdraw(uint256 amount) public virtual override {
        _protocolAndPoolOn();
        if (amount == 0) revert Errors.zeroAmountProvided();
        if (
            block.timestamp <
            _lastDepositTime[msg.sender] + _poolConfig.withdrawalLockoutPeriodInSeconds()
        ) revert Errors.withdrawTooSoon();

        uint256 withdrawableAmount = _poolToken.withdrawableFundsOf(msg.sender);
        if (amount > withdrawableAmount) revert Errors.withdrawnAmountHigherThanBalance();

        uint256 shares = _poolToken.burnAmount(msg.sender, amount);
        _totalPoolValue -= amount;
        _underlyingToken.safeTransfer(msg.sender, amount);

        if (msg.sender == _poolConfig.evaluationAgent())
            _poolConfig.checkLiquidityRequirementForEA(withdrawableAmount - amount);
        else if (msg.sender == _poolConfig.owner())
            _poolConfig.checkLiquidityRequirementForPoolOwner(withdrawableAmount - amount);

        emit LiquidityWithdrawn(msg.sender, amount, shares);
    }

    /**
     * @notice Withdraw all balance from the pool.
     */
    function withdrawAll() external virtual override {
        withdraw(_poolToken.withdrawableFundsOf(msg.sender));
    }

    function _deposit(address lender, uint256 amount) internal {
        if (amount == 0) revert Errors.zeroAmountProvided();
        _onlyApprovedLender(lender);

        if (_totalPoolValue + amount > _poolConfig.poolLiquidityCap())
            revert Errors.exceededPoolLiquidityCap();

        uint256 shares = _poolToken.mintAmount(lender, amount);
        _lastDepositTime[lender] = block.timestamp;
        _totalPoolValue += amount;
        _underlyingToken.safeTransferFrom(lender, address(this), amount);

        emit LiquidityDeposited(lender, amount, shares);
    }

    /**
     * @notice Distributes income to token holders.
     */
    function distributeIncome(uint256 value) internal virtual {
        uint256 poolIncome = _poolConfig.distributeIncome(value);
        _totalPoolValue += poolIncome;
    }

    /**
     * @notice Distributes losses associated with the token.
     * Note: The pool (i.e. LPs) is responsible for the losses in a default. The protocol does not
     * participate in loss distribution. PoolOwner and EA only participate in their LP capacity.
     * @param value the amount of losses to be distributed
     * @dev We chose not to change distributeIncome to accepted int256 to cover losses for
     * readability consideration.
     * @dev It does not make sense to combine reserveIncome() and distributeLosses() since protocol,
     * poolOwner and EA do not participate in losses, but they participate in income reverse.
     */
    function distributeLosses(uint256 value) internal virtual {
        if (_totalPoolValue > value) _totalPoolValue -= value;
        else _totalPoolValue = 0;
        emit LossesDistributed(value, _totalPoolValue);
    }

    /**
     * @notice Reverse income to token holders.
     * @param value the amount of income to be reverted
     * @dev this is needed when the user pays off early. We collect and distribute interest
     * at the beginning of the pay period. When the user pays off early, the interest
     * for the remainder of the period will be automatically subtraced from the payoff amount.
     * The portion of the income will be reversed. We can also change the parameter of
     * distributeIncome to int256. Choose to use a separate function for better readability.
     */
    function reverseIncome(uint256 value) internal virtual {
        uint256 poolIncome = _poolConfig.reverseIncome(value);
        if (_totalPoolValue > poolIncome) _totalPoolValue -= poolIncome;
        else _totalPoolValue = 0;
    }

    //********************************************/
    //            Admin Functions                //
    //********************************************/

    /**
<<<<<<< HEAD
     * @notice Lenders need to pass compliance reqirements. Pool owner will administer off-chain
=======
     * @notice Lenders need to pass compliance requirements. Pool owner will administer off-chain
>>>>>>> 680acd26
     * to make sure potential lenders meet the requirements. Afterwords, the pool owner will
     * call this function to mark a lender as approved.
     */
    function addApprovedLender(address lender) external virtual override {
        _onlyOwnerOrHumaMasterAdmin();
        _approvedLenders[lender] = true;
        emit AddApprovedLender(lender, msg.sender);
    }

    /**
     * @notice turns off the pool
     */
    function disablePool() external virtual override {
        _onlyOwnerOrHumaMasterAdmin();
        _status = PoolStatus.Off;
        emit PoolDisabled(msg.sender);
    }

    /**
     * @notice turns on the pool
     */
    function enablePool() external virtual override {
        _onlyOwnerOrHumaMasterAdmin();

        _poolConfig.checkLiquidityRequirement();

        _status = PoolStatus.On;
        emit PoolEnabled(msg.sender);
    }

    /**
     * @notice Disables a lender. This prevents the lender from making more deposits.
     * The capital that the lender has contributed can continue to work as normal.
     */
    function removeApprovedLender(address lender) external virtual override {
        _onlyOwnerOrHumaMasterAdmin();
        _approvedLenders[lender] = false;
        emit RemoveApprovedLender(lender, msg.sender);
    }

    /**
     * @notice Points the pool configuration to PoolConfig contract
     */
    function setPoolConfig(address poolConfigAddr) external override {
        _onlyOwnerOrHumaMasterAdmin();
        address oldConfig = address(_poolConfig);
        if (poolConfigAddr == oldConfig) revert Errors.sameValue();

        // note set old pool config allowance to 0
        _safeApproveForPoolConfig(0);

        BasePoolConfig newPoolConfig = BasePoolConfig(poolConfigAddr);
        newPoolConfig.onlyOwnerOrHumaMasterAdmin(msg.sender);

        _poolConfig = newPoolConfig;

        // note approve max amount to pool config for admin withdraw functions
        _safeApproveForPoolConfig(type(uint256).max);

        emit PoolConfigChanged(msg.sender, poolConfigAddr);
    }

    /**
     * @notice Updates references to core supporting contracts: underlying token, pool token,
     * Huma Config, and Fee Manager.
     */
    function updateCoreData() external {
        _onlyOwnerOrHumaMasterAdmin();
        _updateCoreData();
    }

    /**
     * @notice Gets the address of core supporting contracts: underlying token, pool token,
     * Huma Config, and Fee Manager.
     */
    function getCoreData()
        external
        view
        returns (
            address underlyingToken_,
            address poolToken_,
            address humaConfig_,
            address feeManager_
        )
    {
        underlyingToken_ = address(_underlyingToken);
        poolToken_ = address(_poolToken);
        humaConfig_ = address(_humaConfig);
        feeManager_ = address(_feeManager);
    }

    /// Reports if the given account has been approved as a lender for this pool
    function isApprovedLender(address account) external view virtual override returns (bool) {
        return _approvedLenders[account];
    }

    /// Gets the on/off status of the pool
    function isPoolOn() external view virtual override returns (bool status) {
        if (_status == PoolStatus.On) return true;
        else return false;
    }

    /// Gets the last deposit time of the given lender
    function lastDepositTime(address account) external view virtual override returns (uint256) {
        return _lastDepositTime[account];
    }

    /// Gets the address of poolConfig
    function poolConfig() external view virtual override returns (address) {
        return address(_poolConfig);
    }

    /// Gets the total value of the pool, measured by the units of underlying token
    function totalPoolValue() external view override returns (uint256) {
        return _totalPoolValue;
    }

    /**
     * @notice In PoolConfig, the admins (protocol, pool owner, EA) can withdraw the rewards
     * that they have earned so far. This gives allowance for PoolConfig to enable such withdraw.
     */
    function _safeApproveForPoolConfig(uint256 amount) internal {
        address config = address(_poolConfig);
        uint256 allowance = _underlyingToken.allowance(address(this), config);

        // Call safeApprove when the allowance is changed from >0 to 0, or from 0 to >0.
        if ((amount == 0 && allowance > 0) || (amount > 0 && allowance == 0)) {
            _underlyingToken.safeApprove(config, amount);
        }
    }

    /// Refreshes the cache of addresses for key contracts using the current data in PoolConfig
    function _updateCoreData() private {
        (
            address underlyingTokenAddr,
            address poolTokenAddr,
            address humaConfigAddr,
            address feeManagerAddr
        ) = _poolConfig.getCoreData();
        _underlyingToken = IERC20(underlyingTokenAddr);
        _poolToken = IHDT(poolTokenAddr);
        _humaConfig = HumaConfig(humaConfigAddr);
        _feeManager = BaseFeeManager(feeManagerAddr);

        emit PoolCoreDataChanged(
            msg.sender,
            underlyingTokenAddr,
            poolTokenAddr,
            humaConfigAddr,
            feeManagerAddr
        );
    }

    /// "Modifier" function that limits access only when both protocol and pool are on.
    /// Did not use modifier for contract size consideration.
    function _protocolAndPoolOn() internal view {
        if (_humaConfig.paused()) revert Errors.protocolIsPaused();
        if (_status != PoolStatus.On) revert Errors.poolIsNotOn();
    }

    /// "Modifier" function that limits access to approved lenders only.
    function _onlyApprovedLender(address lender) internal view {
        if (!_approvedLenders[lender]) revert Errors.permissionDeniedNotLender();
    }

    /// "Modifier" function that limits access to pool owner or protocol owner
    function _onlyOwnerOrHumaMasterAdmin() internal view {
        _poolConfig.onlyOwnerOrHumaMasterAdmin(msg.sender);
    }
}<|MERGE_RESOLUTION|>--- conflicted
+++ resolved
@@ -177,11 +177,7 @@
     //********************************************/
 
     /**
-<<<<<<< HEAD
-     * @notice Lenders need to pass compliance reqirements. Pool owner will administer off-chain
-=======
      * @notice Lenders need to pass compliance requirements. Pool owner will administer off-chain
->>>>>>> 680acd26
      * to make sure potential lenders meet the requirements. Afterwords, the pool owner will
      * call this function to mark a lender as approved.
      */
