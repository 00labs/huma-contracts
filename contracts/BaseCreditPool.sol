--- conflicted
+++ resolved
@@ -225,7 +225,6 @@
 
         BS.CreditRecord memory cr = _creditRecordMapping[borrower];
 
-<<<<<<< HEAD
         if (cr.state != BS.CreditState.Approved && cr.state != BS.CreditState.GoodStanding)
             revert Errors.creditLineNotInApprovedOrGoodStandingState();
 
@@ -264,43 +263,6 @@
             if (cr.remainingPeriods == 0) revert Errors.creditExpiredDueToMaturity();
             //            require(cr.remainingPeriods > 0, "CREDIT_LINE_EXPIRED");
 
-=======
-        require(
-            cr.state == BS.CreditState.Approved || cr.state == BS.CreditState.GoodStanding,
-            "NOT_APPROVED_OR_IN_GOOD_STANDING"
-        );
-
-        // todo 8/23 add a test for this check
-        require(
-            borrowAmount <=
-                (cr.creditLimit - cr.unbilledPrincipal - (cr.totalDue - cr.feesAndInterestDue)),
-            "EXCEEDED_CREDIT_LMIIT"
-        );
-
-        bool isFirstDrawdown = cr.state == BS.CreditState.Approved ? true : false;
-
-        if (isFirstDrawdown) {
-            // After the credit approval, if the pool has credit expiration for first drawdown,
-            // the borrower must complete the first drawdown before the expiration date, which
-            // is set in cr.dueDate in approveCredit().
-            // note For pools without credit expiration for first drawdown, cr.dueDate is 0
-            // before the first drawdown, thus the cr.dueDate > 0 check
-            if (cr.dueDate > 0 && block.timestamp > cr.dueDate)
-                revert Errors.creditExpiredDueToFirstDrawdownTooLate();
-
-            // Update total principal
-            // cr.unbilledPrincipal = uint96(borrowAmount);
-            // _creditRecordMapping[borrower] = cr;
-            _creditRecordMapping[borrower].unbilledPrincipal = uint96(borrowAmount);
-
-            // Generates the first bill
-            cr = updateDueInfo(borrower, true);
-        } else {
-            // Bring the account current.
-            if (block.timestamp > cr.dueDate) cr = updateDueInfo(borrower, true);
-            require(cr.remainingPeriods > 0, "CREDIT_LINE_EXPIRED");
-
->>>>>>> b8113697
             // For non-first bill, we do not update the current bill, the interest for the rest of
             // this pay period is accrued in correction and be add to the next bill.
             cr.correction += int96(
