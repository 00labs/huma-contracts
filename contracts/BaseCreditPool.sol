--- conflicted
+++ resolved
@@ -37,14 +37,7 @@
         initiateCredit(
             msg.sender,
             creditLimit,
-<<<<<<< HEAD
-            address(0),
-            0,
-            0,
             _poolConfig.poolAprInBps(),
-=======
-            _poolConfig._poolAprInBps,
->>>>>>> 3e42da61
             intervalInDays,
             numOfPayments,
             false
@@ -71,13 +64,7 @@
             revert Errors.creditLineAlreadyExists();
 
         // Borrowing amount needs to be lower than max for the pool.
-<<<<<<< HEAD
-        if (creditLimit > maxCreditLine()) {
-            revert Errors.greaterThanMaxCreditLine();
-        }
-=======
         _maxCreditLineCheck(creditLimit);
->>>>>>> 3e42da61
 
         _creditRecordStaticMapping[borrower] = BS.CreditRecordStatic({
             creditLimit: uint96(creditLimit),
@@ -90,22 +77,8 @@
 
         cr.remainingPeriods = uint16(remainingPeriods);
 
-<<<<<<< HEAD
-        // Pool status and data validation happens within initiate().
-        initiateCredit(
-            borrower,
-            creditAmount,
-            receivableAsset,
-            receivableParam,
-            receivableAmount,
-            _poolConfig.poolAprInBps(),
-            intervalInDays,
-            remainingPeriods
-        );
-=======
         if (preApproved) cr = _approveCredit(cr);
         else cr.state = BS.CreditState.Requested;
->>>>>>> 3e42da61
 
         _creditRecordMapping[borrower] = cr;
     }
@@ -118,17 +91,8 @@
         protocolAndPoolOn();
         onlyEAServiceAccount();
 
-<<<<<<< HEAD
-        BS.CreditRecord memory cr = _creditRecordMapping[borrower];
-        require(
-            _creditRecordStaticMapping[borrower].creditLimit <= maxCreditLine(),
-            "GREATER_THAN_LIMIT"
-        );
-        cr.state = BS.CreditState.Approved;
-=======
         _creditRecordMapping[borrower] = _approveCredit(_creditRecordMapping[borrower]);
     }
->>>>>>> 3e42da61
 
     function _approveCredit(BS.CreditRecord memory cr)
         internal
@@ -148,7 +112,7 @@
     }
 
     function _maxCreditLineCheck(uint256 amount) internal view {
-        if (amount > _poolConfig._maxCreditLine) {
+        if (amount > _poolConfig.maxCreditLine()) {
             revert Errors.greaterThanMaxCreditLine();
         }
     }
@@ -157,7 +121,7 @@
         internal
         view
     {
-        if (receivableAmount < creditLine * _poolConfig._receivableRequiredInBps)
+        if (receivableAmount < creditLine * _poolConfig.receivableRequiredInBps())
             revert Errors.insufficientReceivableAmount();
     }
 
@@ -171,9 +135,6 @@
         protocolAndPoolOn();
         onlyEAServiceAccount();
         // Borrowing amount needs to be lower than max for the pool.
-<<<<<<< HEAD
-        if (newLine > maxCreditLine()) revert Errors.greaterThanMaxCreditLine();
-=======
         _maxCreditLineCheck(newLine);
 
         if (_receivableInfoMapping[borrower].receivableAsset != address(0)) {
@@ -182,7 +143,6 @@
                 _receivableInfoMapping[borrower].receivableAmount
             );
         }
->>>>>>> 3e42da61
 
         _creditRecordStaticMapping[borrower].creditLimit = uint96(newLine);
     }
@@ -604,13 +564,12 @@
             revert Errors.evaluationAgentServiceAccountRequired();
     }
 
-<<<<<<< HEAD
     function maxCreditLine() internal view returns (uint256) {
         return _poolConfig.maxCreditLine();
-=======
+    }
+
     function onlyPDSServiceAccount() internal view {
         if (msg.sender != HumaConfig(_humaConfig).pdsServiceAccount())
             revert Errors.paymentDetectionServiceAccountRequired();
->>>>>>> 3e42da61
     }
 }