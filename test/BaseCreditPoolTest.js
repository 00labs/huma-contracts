/* eslint-disable no-underscore-dangle */
const {ethers} = require("hardhat");
const {use, expect} = require("chai");
const {solidity} = require("ethereum-waffle");
const {deployContracts, deployAndSetupPool, advanceClock} = require("./BaseTest");

use(solidity);

const getLoanContractFromAddress = async function (address, signer) {
    return ethers.getContractAt("HumaLoan", address, signer);
};

// Let us limit the depth of describe to be 2.
//
// In before() of "Huma Pool", all the key supporting contracts are deployed.
//
// In beforeEach() of "Huma Pool", we deploy a new HumaPool with initial
// liquidity 100 from the owner
//
// The full testing scenario is designed as:
// m0-1: Owner contributes 100 initial liquidity
// m0-2: Set up fees=(10, 100, 20, 100), APR=1217, protocol fee=50.
// m0-3: Lender contributes 300, together with owner's 100, the pool size is 400. PPS=1
// m0-4. Borrower borrows 400 with interest-only. 14 fee charged (12 pool fee, 2 protocol fee). Borrower get 386
//       PPS=1.03, withdrawable(owner, lender)=(103,309)
// m1.   Borrower makes a regular payment of 4 interest fee
//       PPS=1.04, withdrawable(owner, lender)=(104,312)
// m2.   Borrower was late to make the payment, gets charged 24 late fee, plus 4 interest, total fee 28
//       PPS=1.11, withdrawable(owner, lender)=(111,333)
// m3-1. Borrower pays makes a regular payment of 4 interest fee
//       PPS=1.12, withdrawable(owner, lender)=(112,336)
// m3-2. Owner deposits another 200
//       FDT(owner, lender)=(300, 300)
//       PPS=1.12, correction(owner, lender)=(-24,0), withdrawable(owner, lender)=(312,336)
// m3-2. Lender withdraws 224, which is 200 * PPS
//       FDT(owner, lender)=(300, 100), pool liquidity is 24
//       PPS=1.12, correction(owner, lender)=(-24,0, 224), withdrawable(owner, lender)=(312,112)
// m3-3. Borrower pays makes a regular payment of 4 interest fee
//       PPS=1.12, withdrawable(owner, lender)=(312,112)
// m4.   Borrower pays off with a fee of 38 (early payoff penalty 34, interest 4), total 438 incl. principal
//       PPS=1.215, correction(owner, lender)=(-24,0, 224),withdrawable(owner, lender)=(340.5,121.5)
// m5.   Lender withdraw 121.5, pool liquidity is now 340.5
//       PPS=1.215, correction(owner, lender)=(-24,0, 345.5),withdrawable(owner, lender)=(340.5,0)
//
// Numbers in Google Sheet: more detail: (shorturl.at/dfqrT)
//
describe("Base Credit Pool", function () {
    let poolContract;
    let poolConfigContract;
    let hdtContract;
    let humaConfigContract;
    let feeManagerContract;
    let testTokenContract;
    let proxyOwner;
    let lender;
    let borrower;
    let treasury;
    let evaluationAgent;
    let protocolOwner;
    let eaNFTContract;
    let eaServiceAccount;
    let pdsServiceAccount;

    before(async function () {
        [
            defaultDeployer,
            proxyOwner,
            lender,
            borrower,
            treasury,
            evaluationAgent,
            poolOwner,
            protocolOwner,
            eaServiceAccount,
            pdsServiceAccount,
        ] = await ethers.getSigners();

        [humaConfigContract, feeManagerContract, testTokenContract, eaNFTContract] =
            await deployContracts(
                poolOwner,
                treasury,
                lender,
                protocolOwner,
                eaServiceAccount,
                pdsServiceAccount
            );
    });

    beforeEach(async function () {
        [hdtContract, poolConfigContract, poolContract] = await deployAndSetupPool(
            poolOwner,
            proxyOwner,
            evaluationAgent,
            lender,
            humaConfigContract,
            feeManagerContract,
            testTokenContract,
            0,
            eaNFTContract
        );

        await poolConfigContract.connect(poolOwner).setWithdrawalLockoutPeriod(90);
        await poolConfigContract.connect(poolOwner).setPoolDefaultGracePeriod(60);
    });

    afterEach(async function () {});

    describe("BaseCreditPool settings", function () {
        it("Should not allow credit line to be changed when protocol is paused", async function () {
            await humaConfigContract.connect(poolOwner).pauseProtocol();
            await expect(
                poolContract.connect(eaServiceAccount).changeCreditLine(borrower.address, 1000000)
            ).to.be.revertedWith("PROTOCOL_PAUSED");
            await humaConfigContract.connect(protocolOwner).unpauseProtocol();
        });
        it("Should not allow non-EA to change credit line", async function () {
            await expect(
                poolContract.connect(borrower).changeCreditLine(borrower.address, 1000000)
            ).to.be.revertedWith("evaluationAgentServiceAccountRequired()");
        });
        it("Should not allow credit line to be changed to above maximal credit line", async function () {
            await expect(
                poolContract.connect(eaServiceAccount).changeCreditLine(borrower.address, 50000000)
            ).to.be.revertedWith("greaterThanMaxCreditLine()");
        });
        it("Should allow credit limit to be changed", async function () {
            await poolContract
                .connect(eaServiceAccount)
                .changeCreditLine(borrower.address, 1000000);
            let result = await poolContract.creditRecordStaticMapping(borrower.address);
            expect(result.creditLimit).to.equal(1000000);
        });
        it("Should not allow non-pool-owner-or-huma-admin to change credit expiration before first drawdown", async function () {
            await expect(
                poolConfigContract.connect(lender).setCreditApprovalExpiration(5)
            ).to.be.revertedWith("permissionDeniedNotAdmin");
        });
        it("Should allow pool owner to change credit expiration before first drawdown", async function () {
            await expect(poolConfigContract.connect(poolOwner).setCreditApprovalExpiration(5))
                .to.emit(poolConfigContract, "CreditApprovalExpirationChanged")
                .withArgs(432000, poolOwner.address);
        });
    });

    // Borrowing tests are grouped into two suites: Borrowing Request and Funding.
    // In beforeEach() of "Borrowing request", we make sure there is 100 liquidity.
    describe("Borrowing request", function () {
        afterEach(async function () {
            await humaConfigContract.connect(protocolOwner).unpauseProtocol();
        });

        it("Should reject loan requests while protocol is paused", async function () {
            await humaConfigContract.connect(poolOwner).pauseProtocol();
            await expect(
                poolContract.connect(borrower).requestCredit(1_000_000, 30, 12)
            ).to.be.revertedWith("PROTOCOL_PAUSED");
        });

        it("Shall reject request loan while pool is off", async function () {
            await poolContract.connect(poolOwner).disablePool();
            await expect(
                poolContract.connect(borrower).requestCredit(1_000_000, 30, 12)
            ).to.be.revertedWith("POOL_NOT_ON");
        });

        it("Shall reject request loan greater than limit", async function () {
            await expect(
                poolContract.connect(borrower).requestCredit(10_000_001, 30, 12)
            ).to.be.revertedWith("greaterThanMaxCreditLine()");
        });

        it("Shall allow loan request", async function () {
            expect(await testTokenContract.balanceOf(borrower.address)).to.equal(0);

            await poolConfigContract.connect(poolOwner).setAPR(1217);

            await poolContract.connect(borrower).requestCredit(1_000_000, 30, 12);

            const loanInformation = await poolContract.getCreditInformation(borrower.address);
            expect(loanInformation.creditLimit).to.equal(1_000_000);
            expect(loanInformation.intervalInDays).to.equal(30);
            expect(loanInformation.aprInBps).to.equal(1217);
            expect(loanInformation.state).to.equal(1);
        });

        it("Shall reject loan requests if there is an outstanding laon", async function () {
<<<<<<< HEAD
            expect(await testTokenContract.balanceOf(borrower.address)).to.equal(0);
            await poolConfigContract.connect(poolOwner).setAPR(1217);
=======
>>>>>>> 3e42da61
            await poolContract.connect(borrower).requestCredit(1_000, 30, 12);

            await expect(
                poolContract.connect(borrower).requestCredit(1_000, 30, 12)
            ).to.be.revertedWith("creditLineAlreadyExists()");
        });
    });

    describe("Drawdown", function () {
        beforeEach(async function () {
            await poolContract.connect(borrower).requestCredit(1_000_000, 30, 12);
        });

        afterEach(async function () {
            await humaConfigContract.connect(protocolOwner).unpauseProtocol();
        });

        it("Should not allow loan funding while protocol is paused", async function () {
            await humaConfigContract.connect(poolOwner).pauseProtocol();
            await expect(poolContract.connect(borrower).drawdown(400)).to.be.revertedWith(
                "PROTOCOL_PAUSED"
            );
        });

        it("Should reject drawdown before approval", async function () {
            await expect(poolContract.connect(borrower).drawdown(1_000_000)).to.be.revertedWith(
                "creditLineNotInApprovedOrGoodStandingState()"
            );
        });

        it("Should reject drawdown when account is deleted", async function () {
            await poolContract
                .connect(eaServiceAccount)
                .invalidateApprovedCredit(borrower.address);
            await expect(poolContract.connect(borrower).drawdown(400)).to.be.revertedWith(
                "creditLineNotInApprovedOrGoodStandingState()"
            );
        });

        it("Should reject drawdown if the combined balance is higher than the credit limit", async function () {
            await poolContract.connect(eaServiceAccount).approveCredit(borrower.address);
            await poolContract.connect(borrower).drawdown(1_000_000);

            await expect(poolContract.connect(borrower).drawdown(4000)).to.be.revertedWith(
                "creditLineExceeded()"
            );
            await testTokenContract.mint(borrower.address, 11000);
            await testTokenContract.connect(borrower).approve(poolContract.address, 1_000_000);
            await poolContract
                .connect(borrower)
                .makePayment(borrower.address, testTokenContract.address, 1_000_000);
        });

        it("Should reject if the borrowing amount is less than platform fees", async function () {
            await poolContract.connect(eaServiceAccount).approveCredit(borrower.address);
            await expect(poolContract.connect(borrower).drawdown(100)).to.be.revertedWith(
                "borrowingAmountLessThanPlatformFees()"
            );
        });

        it("Borrow less than approved amount", async function () {
            await poolContract.connect(eaServiceAccount).approveCredit(borrower.address);
            expect(await poolContract.isApproved(borrower.address)).to.equal(true);

            // Should return false when no loan exists
            expect(await poolContract.isApproved(evaluationAgent.address)).to.equal(false);

            await poolContract.connect(borrower).drawdown(100_000);

            // Two streams of income
            // fees: 2000. {protocol, poolOwner, EA, Pool}: {400, 100, 300, 1200}
            // interest income: 1000 {protocol, poolOwner, EA, Pool}: {200, 50, 150, 600}
            expect(await testTokenContract.balanceOf(borrower.address)).to.equal(98_000);

            let accruedIncome = await poolConfigContract.accruedIncome();
            expect(accruedIncome.protocolIncome).to.equal(600);
            expect(accruedIncome.poolOwnerIncome).to.equal(150);
            expect(accruedIncome.eaIncome).to.equal(450);
            expect(await poolContract.totalPoolValue()).to.equal(5_001_800);
            expect(await testTokenContract.balanceOf(poolContract.address)).to.equal(4_902_000);

            await testTokenContract.mint(borrower.address, 2000);

            // Please note since the credit is paid back instantly, no interest is actually charged.
            await testTokenContract.connect(borrower).approve(poolContract.address, 100000);
            await poolContract
                .connect(borrower)
                .makePayment(borrower.address, testTokenContract.address, 100000);
        });

        it("Borrow full amount that has been approved", async function () {
            expect(await testTokenContract.balanceOf(borrower.address)).to.equal(0);
            await poolContract.connect(eaServiceAccount).approveCredit(borrower.address);
            expect(await poolContract.isApproved(borrower.address)).to.equal(true);

            expect(await poolContract.isApproved(borrower.address)).to.equal(true);

            await poolContract.connect(borrower).drawdown(1_000_000);

            // fees: 11_000. protocol: 2200, pool owner: 550, EA: 1650, pool: 6600
            // borrower balance: 98000 + 989000 = 1_087_000
            // interest income: 10,002. {proto, poolowner, ea, pool} = {2000, 500, 1500, 6002}
            expect(await testTokenContract.balanceOf(borrower.address)).to.equal(989_000);

            let accruedIncome = await poolConfigContract.accruedIncome();
            expect(accruedIncome.protocolIncome).to.equal(4200);
            expect(accruedIncome.poolOwnerIncome).to.equal(1050);
            expect(accruedIncome.eaIncome).to.equal(3150);
            expect(await poolContract.totalPoolValue()).to.equal(5_012_602);
            expect(await testTokenContract.balanceOf(poolContract.address)).to.equal(4_011_000);

            await testTokenContract.mint(borrower.address, 11000);
            await testTokenContract.connect(borrower).approve(poolContract.address, 1_000_000);
            await poolContract
                .connect(borrower)
                .makePayment(borrower.address, testTokenContract.address, 1_000_000);
        });

        it("Should reject drawdown in the final pay period of the credit line", async function () {
            await poolContract.connect(eaServiceAccount).approveCredit(borrower.address);
            await poolContract.connect(borrower).drawdown(1_000_000);
            await testTokenContract.mint(borrower.address, 21002);
            await testTokenContract.connect(borrower).approve(poolContract.address, 1_010_002);
            await poolContract
                .connect(borrower)
                .makePayment(borrower.address, testTokenContract.address, 1_010_002);

            let creditInfo = await poolContract.getCreditInformation(borrower.address);
            expect(creditInfo.unbilledPrincipal).to.equal(0);
            expect(creditInfo.totalDue).to.equal(0);

            advanceClock(330);
            await expect(poolContract.connect(borrower).drawdown(4000)).to.be.revertedWith(
                "creditExpiredDueToMaturity()"
            );
        });

        it("Should reject drawdown when account is late in payments", async function () {
            await poolContract.connect(eaServiceAccount).approveCredit(borrower.address);
            await poolContract.connect(borrower).drawdown(100_000);
            advanceClock(90);
            await expect(poolContract.connect(borrower).drawdown(4000)).to.be.revertedWith(
                "creditLineNotInApprovedOrGoodStandingState()"
            );
        });
    });

    describe("Credit expiration without a timely first drawdown", function () {
        it("Cannot borrow after credit expiration window", async function () {
            await poolConfigContract.connect(poolOwner).setCreditApprovalExpiration(5);
            await poolContract.connect(borrower).requestCredit(1_000_000, 30, 12);
            await poolContract.connect(eaServiceAccount).approveCredit(borrower.address);

            advanceClock(6);

            await expect(poolContract.connect(borrower).drawdown(1_000_000)).to.revertedWith(
                "creditExpiredDueToFirstDrawdownTooLate()"
            );
        });

        it("Can borrow if no credit expiration has been setup for the pool", async function () {
            await poolConfigContract.connect(poolOwner).setCreditApprovalExpiration(0);
            await poolContract.connect(borrower).requestCredit(1_000_000, 30, 12);
            await poolContract.connect(eaServiceAccount).approveCredit(borrower.address);

            advanceClock(6);

            await expect(poolContract.connect(borrower).drawdown(1_000_000));
            let creditInfo = await poolContract.getCreditInformation(borrower.address);
            expect(creditInfo.remainingPeriods).to.equal(11);
        });

        it("Expiration window does not apply after initial drawdown", async function () {
            await poolConfigContract.connect(poolOwner).setCreditApprovalExpiration(5);
            await poolContract.connect(borrower).requestCredit(1_000_000, 30, 12);
            await poolContract.connect(eaServiceAccount).approveCredit(borrower.address);
            await expect(poolContract.connect(borrower).drawdown(500_000));
            let creditInfo = await poolContract.getCreditInformation(borrower.address);
            expect(creditInfo.unbilledPrincipal).to.equal(500_000);

            advanceClock(6);

            await poolContract.connect(borrower).drawdown(500_000);
            creditInfo = await poolContract.getCreditInformation(borrower.address);
            expect(creditInfo.unbilledPrincipal).to.equal(1_000_000);
        });
    });

    describe("Account update by service account", function () {
        it("Shall not emit BillRefreshed event when the bill should not be refreshed", async function () {
            await poolContract.connect(borrower).requestCredit(1_000_000, 30, 12);
            await poolContract.connect(eaServiceAccount).approveCredit(borrower.address);
            await poolContract.connect(borrower).drawdown(1_000_000);
            await expect(
                poolContract.connect(pdsServiceAccount).updateDueInfo(borrower.address, true)
            ).to.not.emit(poolContract, "BillRefreshed");
        });

        it("Shall emit BillRefreshed event when the bill is refreshed", async function () {
            let blockNumBefore = await ethers.provider.getBlockNumber();
            let blockBefore = await ethers.provider.getBlock(blockNumBefore);

            await poolContract.connect(borrower).requestCredit(1_000_000, 30, 12);
            await poolContract.connect(eaServiceAccount).approveCredit(borrower.address);
            await poolContract.connect(borrower).drawdown(1_000_000);

            let record = await poolContract.getCreditInformation(borrower.address);
            let previousDueDate = record.dueDate;

            advanceClock(40);

            let expectedDueDate = +previousDueDate + 2592000;

            await expect(
                poolContract.connect(pdsServiceAccount).updateDueInfo(borrower.address, true)
            )
                .to.emit(poolContract, "BillRefreshed")
                .withArgs(borrower.address, expectedDueDate, pdsServiceAccount.address);
        });
    });

    // In "Payback".beforeEach(), make sure there is a loan funded.
    describe("Payback", function () {
        beforeEach(async function () {
            let lenderBalance = await testTokenContract.balanceOf(lender.address);

            await poolConfigContract.connect(poolOwner).setAPR(1217);
            await poolContract.connect(borrower).requestCredit(1_000_000, 30, 12);

            await poolContract.connect(eaServiceAccount).approveCredit(borrower.address);
            await poolContract.connect(borrower).drawdown(1_000_000);
        });

        afterEach(async function () {
            await humaConfigContract.connect(protocolOwner).unpauseProtocol();
        });

        it("Should not allow payback while protocol is paused", async function () {
            await humaConfigContract.connect(poolOwner).pauseProtocol();
            await expect(
                poolContract
                    .connect(borrower)
                    .makePayment(borrower.address, testTokenContract.address, 5)
            ).to.be.revertedWith("PROTOCOL_PAUSED");
        });

        it("Process payback", async function () {
            advanceClock(29);

            // AmountDue (10002) + 1000 extra principal payment
            await testTokenContract.connect(borrower).approve(poolContract.address, 11002);

            await poolContract
                .connect(borrower)
                .makePayment(borrower.address, testTokenContract.address, 11002);

            let creditInfo = await poolContract.getCreditInformation(borrower.address);

            expect(creditInfo.unbilledPrincipal).to.equal(999_000);
            expect(creditInfo.remainingPeriods).to.equal(11);

            // Interest income 10_002. Protocol: 2000, PoolOwner: 1500, EA: 500, pool: 6002
            let accruedIncome = await poolConfigContract.accruedIncome();
            expect(accruedIncome.protocolIncome).to.equal(4200);
            expect(accruedIncome.poolOwnerIncome).to.equal(1050);
            expect(accruedIncome.eaIncome).to.equal(3150);
            expect(await poolContract.totalPoolValue()).to.equal(5_012_602);
            expect(await testTokenContract.balanceOf(poolContract.address)).to.equal(4_022_002);

            expect(await hdtContract.withdrawableFundsOf(poolOwner.address)).to.equal(1_002_520);
            expect(await hdtContract.withdrawableFundsOf(evaluationAgent.address)).to.equal(
                2_005_040
            );
            expect(await hdtContract.withdrawableFundsOf(lender.address)).to.equal(2_005_040);
        });
    });

    // Default flow. After each pay period, simulates to LatePayMonitorService to call updateDueInfo().
    // In "Payback".beforeEach(), make sure there is a loan funded.
    describe("Default", function () {
        beforeEach(async function () {
            let lenderBalance = await testTokenContract.balanceOf(lender.address);

            await poolConfigContract.connect(poolOwner).setAPR(1217);
            await poolContract.connect(borrower).requestCredit(1_000_000, 30, 12);

            await poolContract.connect(eaServiceAccount).approveCredit(borrower.address);
            await poolContract.connect(borrower).drawdown(1_000_000);
        });

        it("Default flow", async function () {
            await poolConfigContract.connect(poolOwner).setPoolDefaultGracePeriod(60);

            // Period 1: Late for payment
            advanceClock(30);

            await poolContract.updateDueInfo(borrower.address, true);
            let creditInfo = await poolContract.getCreditInformation(borrower.address);
            await expect(poolContract.triggerDefault(borrower.address)).to.be.revertedWith(
                "defaultTriggeredTooEarly()"
            );

            expect(creditInfo.unbilledPrincipal).to.equal(1_010_002);
            expect(creditInfo.feesAndInterestDue).to.equal(22202);
            expect(creditInfo.totalDue).to.equal(22202);
            expect(creditInfo.remainingPeriods).to.equal(10);
            expect(creditInfo.missedPeriods).to.equal(1);
            expect(await poolContract.totalPoolValue()).to.equal(5_025_924);

            //Period 2: Two periods lates
            advanceClock(30);

            await poolContract.updateDueInfo(borrower.address, true);
            creditInfo = await poolContract.getCreditInformation(borrower.address);
            await expect(poolContract.triggerDefault(borrower.address)).to.be.revertedWith(
                "defaultTriggeredTooEarly()"
            );

            expect(creditInfo.unbilledPrincipal).to.equal(1_032_204);
            expect(creditInfo.feesAndInterestDue).to.equal(22646);
            expect(creditInfo.totalDue).to.equal(22646);
            expect(creditInfo.remainingPeriods).to.equal(9);
            expect(creditInfo.missedPeriods).to.equal(2);
            expect(await poolContract.totalPoolValue()).to.equal(5_039_513);

            // Period 3: 3 periods late. ready for default.
            advanceClock(30);

            // Intertionally bypass calling updateDueInfo(), and expects triggerDefault() to call it
            // await poolContract.updateDueInfo(borrower.address);
            // creditInfo = await poolContract.getCreditInformation(borrower.address);

            // Triggers default and makes sure the event is emitted
            await expect(poolContract.connect(eaServiceAccount).triggerDefault(borrower.address))
                .to.emit(poolContract, "DefaultTriggered")
                .withArgs(borrower.address, 1_054_850, eaServiceAccount.address);

            creditInfo = await poolContract.getCreditInformation(borrower.address);
            expect(creditInfo.unbilledPrincipal).to.equal(1_054_850);
            expect(creditInfo.feesAndInterestDue).to.equal(23099);
            expect(creditInfo.totalDue).to.equal(23099);
            expect(creditInfo.remainingPeriods).to.equal(8);
            expect(creditInfo.missedPeriods).to.equal(3);

            // Checks pool value and all LP's withdrawable funds
            expect(await hdtContract.totalSupply()).to.equal(5_000_000);
            expect(await poolContract.totalPoolValue()).to.equal(3_984_663);
            expect(await hdtContract.withdrawableFundsOf(poolOwner.address)).to.equal(796_932);
            expect(await hdtContract.withdrawableFundsOf(evaluationAgent.address)).to.equal(
                1_593_865
            );
            expect(await hdtContract.withdrawableFundsOf(lender.address)).to.equal(1_593_865);

            expect(await testTokenContract.balanceOf(poolContract.address)).to.equal(4_011_000);

            // Checks all the accrued income of protocol, poolOwner, and EA.
            let accruedIncome = await poolConfigContract.accruedIncome();
            expect(accruedIncome.protocolIncome).to.equal(13169);
            expect(accruedIncome.poolOwnerIncome).to.equal(3292);
            expect(accruedIncome.eaIncome).to.equal(9876);
        });
    });
});<|MERGE_RESOLUTION|>--- conflicted
+++ resolved
@@ -184,11 +184,6 @@
         });
 
         it("Shall reject loan requests if there is an outstanding laon", async function () {
-<<<<<<< HEAD
-            expect(await testTokenContract.balanceOf(borrower.address)).to.equal(0);
-            await poolConfigContract.connect(poolOwner).setAPR(1217);
-=======
->>>>>>> 3e42da61
             await poolContract.connect(borrower).requestCredit(1_000, 30, 12);
 
             await expect(
