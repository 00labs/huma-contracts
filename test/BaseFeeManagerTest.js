/* eslint-disable no-underscore-dangle */
const {ethers} = require("hardhat");
const {use, expect} = require("chai");
const {solidity} = require("ethereum-waffle");
const {deployContracts, deployAndSetupPool} = require("./BaseTest");

use(solidity);

let poolContract;
let hdtContract;
let humaConfigContract;
let testTokenContract;
let feeManagerContract;
let defaultDeployer;
let proxyOwner;
let lender;
let borrower;
let borrower2;
let treasury;
let evaluationAgent;
let poolOwner;
let record;

let checkRecord = function (r, v1, v2, v3, v4, v5, v6, v7, v8, v9, v10, v11) {
    if (v1 != "SKIP") expect(r.creditLimit).to.equal(v1);
    if (v2 != "SKIP") expect(r.unbilledPrincipal).to.equal(v2);
    if (v3 != "SKIP") expect(r.dueDate).to.equal(v3);
    if (v4 != "SKIP") expect(r.correction).to.equal(v4);
    if (v5 != "SKIP") expect(r.totalDue).to.equal(v5);
    if (v6 != "SKIP") expect(r.missedPeriods).to.equal(v6);
    if (v7 != "SKIP") expect(r.missedPeriods).to.equal(v7);
    if (v8 != "SKIP") expect(r.remainingPeriods).to.equal(v8);
    if (v9 != "SKIP") expect(r.aprInBps).to.equal(v9);
    if (v10 != "SKIP") expect(r.intervalInDays).to.equal(v10);
    if (v11 != "SKIP") expect(r.state).to.equal(v11);
};

let checkResult = function (r, v1, v2, v3, v4) {
    expect(r.periodsPassed).to.equal(v1);
    expect(r.feesAndInterestDue).to.equal(v2);
    expect(r.totalDue).to.equal(v3);
    expect(r.payoffAmount).to.equal(v4);
};

<<<<<<< HEAD
async function deployContracts() {
    // Deploy HumaConfig
    const HumaConfig = await ethers.getContractFactory("HumaConfig");
    humaConfigContract = await HumaConfig.deploy(treasury.address);
    humaConfigContract.setHumaTreasury(treasury.address);

    // Deploy Fee Manager
    const feeManagerFactory = await ethers.getContractFactory("BaseFeeManager");
    feeManager = await feeManagerFactory.deploy();
    await feeManager.transferOwnership(poolOwner.address);
    await feeManager.connect(poolOwner).setFees(10, 100, 20, 500);

    // Deploy TestToken, give initial tokens to lender
    const TestToken = await ethers.getContractFactory("TestToken");
    testToken = await TestToken.deploy();
    await testToken.give1000To(lender.address);
    await testToken.give1000To(poolOwner.address);
}

async function deployAndSetupPool(principalRateInBps) {
    await feeManager.connect(poolOwner).setMinPrincipalRateInBps(principalRateInBps);

    const TransparentUpgradeableProxy = await ethers.getContractFactory(
        "TransparentUpgradeableProxy"
    );

    const HDT = await ethers.getContractFactory("HDT");
    const hdtImpl = await HDT.deploy();
    await hdtImpl.deployed();
    const hdtProxy = await TransparentUpgradeableProxy.deploy(
        hdtImpl.address,
        proxyOwner.address,
        []
    );
    await hdtProxy.deployed();
    hdtContract = HDT.attach(hdtProxy.address);
    await hdtContract.initialize("Base HDT", "BHDT", testToken.address);

    // Deploy BaseCreditPool
    const BaseCreditPool = await ethers.getContractFactory("BaseCreditPool");
    const poolImpl = await BaseCreditPool.deploy();
    await poolImpl.deployed();
    const poolProxy = await TransparentUpgradeableProxy.deploy(
        poolImpl.address,
        proxyOwner.address,
        []
    );
    await poolProxy.deployed();

    poolContract = BaseCreditPool.attach(poolProxy.address);
    await poolContract.initialize(
        hdtContract.address,
        humaConfigContract.address,
        feeManager.address,
        "Base Credit Pool"
    );

    await hdtContract.setPool(poolContract.address);

    // Pool setup
    await poolContract.transferOwnership(poolOwner.address);

    await testToken.connect(poolOwner).approve(poolContract.address, 100);
    await poolContract.connect(poolOwner).makeInitialDeposit(100);
    await poolContract.enablePool();
    await poolContract.connect(poolOwner).setAPR(1217);
    await poolContract.setMaxCreditLine(10000);
    await poolContract.setEvaluationAgent(evaluationAgent.address);
    await testToken.connect(lender).approve(poolContract.address, 10000);
    await poolContract.connect(lender).deposit(10000);
}

=======
>>>>>>> f27592a3
describe("Base Fee Manager", function () {
    before(async function () {
        [defaultDeployer, proxyOwner, lender, borrower, treasury, evaluationAgent, poolOwner] =
            await ethers.getSigners();

        [humaConfigContract, feeManagerContract, testTokenContract] = await deployContracts(
            poolOwner,
            treasury,
            lender
        );

        [hdtContract, poolContract] = await deployAndSetupPool(
            poolOwner,
            proxyOwner,
            evaluationAgent,
            lender,
            humaConfigContract,
            feeManagerContract,
            testTokenContract,
            0
        );
    });

    describe("Admin functions", function () {
        // todo Verify only pool admins can deployNewPool
        describe("setFees()", function () {
            it("Should disallow non-owner to set the fees", async function () {
                await expect(
                    feeManagerContract.connect(treasury).setFees(10, 100, 20, 10000)
                ).to.be.revertedWith("caller is not the owner"); // open zeppelin default error message
            });

            it("Should set the fees correctly", async function () {
                await feeManagerContract.connect(poolOwner).setFees(15, 150, 25, 250);
                var [f1, f2, f3, f4] = await feeManagerContract.getFees();
                expect(f1).to.equal(15);
                expect(f2).to.equal(150);
                expect(f3).to.equal(25);
                expect(f4).to.equal(250);
            });

            it("Should allow owner to change the fees", async function () {
                await feeManagerContract.connect(poolOwner).setFees(10, 100, 20, 500);
                var [f1, f2, f3, f4] = await feeManagerContract.getFees();
                expect(f1).to.equal(10);
                expect(f2).to.equal(100);
                expect(f3).to.equal(20);
                expect(f4).to.equal(500);
            });
        });

        describe("setMinPrincipalRateInBps()", async function () {
            it("Should disallow non-poolOwner to set min principal rate", async function () {
                await expect(
                    feeManagerContract.connect(treasury).setMinPrincipalRateInBps(6000)
                ).to.be.revertedWith("caller is not the owner");
            });

            it("Should reject if the rate is too high", async function () {
                await expect(
                    feeManagerContract.connect(poolOwner).setMinPrincipalRateInBps(6000)
                ).to.be.revertedWith("RATE_TOO_HIGH");
            });

            it("Should be able to set min principal payment rate", async function () {
                await feeManagerContract.connect(poolOwner).setMinPrincipalRateInBps(500);
                expect(
                    await feeManagerContract.connect(poolOwner).minPrincipalRateInBps()
                ).to.equal(500);
            });
        });
    });

    describe("getDueInfo(), IntOnly", async function () {
        before(async function () {
            [hdtContract, poolContract] = await deployAndSetupPool(
                poolOwner,
                proxyOwner,
                evaluationAgent,
                lender,
                humaConfigContract,
                feeManagerContract,
                testTokenContract,
                0
            ); // Create a borrowing record
            await poolContract.connect(borrower).requestCredit(400, 30, 12);
            await poolContract.connect(evaluationAgent).approveCredit(borrower.address);
            await testTokenContract.connect(lender).approve(poolContract.address, 300);
            await poolContract.connect(borrower).drawdown(400);

            record = await poolContract.creditRecordMapping(borrower.address);
            let r = await feeManagerContract.getDueInfo(record);
            checkResult(r, 0, 0, 0, 404);

            await ethers.provider.send("evm_increaseTime", [3600 * 24 * 30]);
            await ethers.provider.send("evm_mine", []);
        });
        describe("1st statement", async function () {
            describe("No late fee", async function () {
                it("IntOnly", async function () {
                    await feeManagerContract.connect(poolOwner).setMinPrincipalRateInBps(0);
                    let r = await feeManagerContract.getDueInfo(record);
                    checkResult(r, 1, 4, 4, 408);
                });
                it("WithMinPrincipal", async function () {
                    await feeManagerContract.connect(poolOwner).setMinPrincipalRateInBps(500);
                    let r = await feeManagerContract.getDueInfo(record);
                    checkResult(r, 1, 4, 24, 408);
                });
            });
            describe("Late fee scenarios", async function () {
                describe("Late for 1 period", async function () {
                    before(async function () {
                        await ethers.provider.send("evm_increaseTime", [3600 * 24 * 30 + 10]);
                        await ethers.provider.send("evm_mine", []);
                    });
                    it("IntOnly", async function () {
                        await feeManagerContract.connect(poolOwner).setMinPrincipalRateInBps(0);
                        let r = await feeManagerContract.getDueInfo(record);
                        checkResult(r, 2, 44, 44, 452); // late fee = 20 flat + 20 bps
                    });
                    it("WithMinPrincipal", async function () {
                        await feeManagerContract.connect(poolOwner).setMinPrincipalRateInBps(500);
                        let r = await feeManagerContract.getDueInfo(record);
                        checkResult(r, 2, 44, 64, 452); // principal =
                    });
                });
                describe("Late for 2 periods", async function () {
                    before(async function () {
                        await ethers.provider.send("evm_increaseTime", [3600 * 24 * 30]);
                        await ethers.provider.send("evm_mine", []);
                    });
                    it("IntOnly", async function () {
                        await feeManagerContract.connect(poolOwner).setMinPrincipalRateInBps(0);
                        let r = await feeManagerContract.getDueInfo(record);
                        checkResult(r, 3, 46, 46, 498);
                    });
                    it("WithMinPrincipal", async function () {
                        await feeManagerContract.connect(poolOwner).setMinPrincipalRateInBps(500);
                        let r = await feeManagerContract.getDueInfo(record);
                        checkResult(r, 3, 46, 68, 498);
                    });
                });
                describe("Late for 3 periods", async function () {
                    before(async function () {
                        await ethers.provider.send("evm_increaseTime", [3600 * 24 * 30]);
                        await ethers.provider.send("evm_mine", []);
                    });
                    it("IntOnly", async function () {
                        await feeManagerContract.connect(poolOwner).setMinPrincipalRateInBps(0);
                        let r = await feeManagerContract.getDueInfo(record);
                        checkResult(r, 4, 48, 48, 546);
                    });
                    it("WithMinPrincipal", async function () {
                        await feeManagerContract.connect(poolOwner).setMinPrincipalRateInBps(500);
                        let r = await feeManagerContract.getDueInfo(record);
                        checkResult(r, 4, 48, 72, 546);
                    });
                });
            });
        });
    });

    describe("getDueInfo(), MinPrincipal", async function () {
        before(async function () {
            [hdtContract, poolContract] = await deployAndSetupPool(
                poolOwner,
                proxyOwner,
                evaluationAgent,
                lender,
                humaConfigContract,
                feeManagerContract,
                testTokenContract,
                500
            ); // Principal payment 5% (500 bps) per cycle
            // Create a borrowing record
            await poolContract.connect(borrower).requestCredit(5000, 30, 12);
            await poolContract.connect(evaluationAgent).approveCredit(borrower.address);
            await testTokenContract.connect(poolOwner).approve(poolContract.address, 4000);
            await poolContract.connect(borrower).drawdown(4000);

            record = await poolContract.creditRecordMapping(borrower.address);
            let r = await feeManagerContract.getDueInfo(record);
            checkResult(r, 0, 0, 0, 4040);

            await ethers.provider.send("evm_increaseTime", [3600 * 24 * 30 + 10]);
            await ethers.provider.send("evm_mine", []);
        });
        describe("1st statement", async function () {
            describe("No late fee", async function () {
                it("WithMinPrincipal", async function () {
                    let r = await feeManagerContract.getDueInfo(record);
                    checkResult(r, 1, 40, 240, 4080);
                });
            });
            describe("Late fee scenarios", async function () {
                describe("Late for 1 period", async function () {
                    before(async function () {
                        await ethers.provider.send("evm_increaseTime", [3600 * 24 * 30 + 10]);
                        await ethers.provider.send("evm_mine", []);
                    });
                    it("WithMinPrincipal", async function () {
                        let r = await feeManagerContract.getDueInfo(record);
                        checkResult(r, 2, 262, 464, 4342); // principal =
                    });
                });
                describe("Late for 2 periods", async function () {
                    before(async function () {
                        await ethers.provider.send("evm_increaseTime", [3600 * 24 * 30]);
                        await ethers.provider.send("evm_mine", []);
                    });
                    it("WithMinPrincipal", async function () {
                        await feeManagerContract.connect(poolOwner).setMinPrincipalRateInBps(500);
                        let r = await feeManagerContract.getDueInfo(record);
                        checkResult(r, 3, 278, 493, 4623);
                    });
                });
                describe("Late for 3 periods", async function () {
                    before(async function () {
                        await ethers.provider.send("evm_increaseTime", [3600 * 24 * 30]);
                        await ethers.provider.send("evm_mine", []);
                    });
                    it("WithMinPrincipal", async function () {
                        await feeManagerContract.connect(poolOwner).setMinPrincipalRateInBps(500);
                        let r = await feeManagerContract.getDueInfo(record);
                        checkResult(r, 4, 294, 523, 4919);
                    });
                });
            });
        });
    });
});<|MERGE_RESOLUTION|>--- conflicted
+++ resolved
@@ -42,81 +42,6 @@
     expect(r.payoffAmount).to.equal(v4);
 };
 
-<<<<<<< HEAD
-async function deployContracts() {
-    // Deploy HumaConfig
-    const HumaConfig = await ethers.getContractFactory("HumaConfig");
-    humaConfigContract = await HumaConfig.deploy(treasury.address);
-    humaConfigContract.setHumaTreasury(treasury.address);
-
-    // Deploy Fee Manager
-    const feeManagerFactory = await ethers.getContractFactory("BaseFeeManager");
-    feeManager = await feeManagerFactory.deploy();
-    await feeManager.transferOwnership(poolOwner.address);
-    await feeManager.connect(poolOwner).setFees(10, 100, 20, 500);
-
-    // Deploy TestToken, give initial tokens to lender
-    const TestToken = await ethers.getContractFactory("TestToken");
-    testToken = await TestToken.deploy();
-    await testToken.give1000To(lender.address);
-    await testToken.give1000To(poolOwner.address);
-}
-
-async function deployAndSetupPool(principalRateInBps) {
-    await feeManager.connect(poolOwner).setMinPrincipalRateInBps(principalRateInBps);
-
-    const TransparentUpgradeableProxy = await ethers.getContractFactory(
-        "TransparentUpgradeableProxy"
-    );
-
-    const HDT = await ethers.getContractFactory("HDT");
-    const hdtImpl = await HDT.deploy();
-    await hdtImpl.deployed();
-    const hdtProxy = await TransparentUpgradeableProxy.deploy(
-        hdtImpl.address,
-        proxyOwner.address,
-        []
-    );
-    await hdtProxy.deployed();
-    hdtContract = HDT.attach(hdtProxy.address);
-    await hdtContract.initialize("Base HDT", "BHDT", testToken.address);
-
-    // Deploy BaseCreditPool
-    const BaseCreditPool = await ethers.getContractFactory("BaseCreditPool");
-    const poolImpl = await BaseCreditPool.deploy();
-    await poolImpl.deployed();
-    const poolProxy = await TransparentUpgradeableProxy.deploy(
-        poolImpl.address,
-        proxyOwner.address,
-        []
-    );
-    await poolProxy.deployed();
-
-    poolContract = BaseCreditPool.attach(poolProxy.address);
-    await poolContract.initialize(
-        hdtContract.address,
-        humaConfigContract.address,
-        feeManager.address,
-        "Base Credit Pool"
-    );
-
-    await hdtContract.setPool(poolContract.address);
-
-    // Pool setup
-    await poolContract.transferOwnership(poolOwner.address);
-
-    await testToken.connect(poolOwner).approve(poolContract.address, 100);
-    await poolContract.connect(poolOwner).makeInitialDeposit(100);
-    await poolContract.enablePool();
-    await poolContract.connect(poolOwner).setAPR(1217);
-    await poolContract.setMaxCreditLine(10000);
-    await poolContract.setEvaluationAgent(evaluationAgent.address);
-    await testToken.connect(lender).approve(poolContract.address, 10000);
-    await poolContract.connect(lender).deposit(10000);
-}
-
-=======
->>>>>>> f27592a3
 describe("Base Fee Manager", function () {
     before(async function () {
         [defaultDeployer, proxyOwner, lender, borrower, treasury, evaluationAgent, poolOwner] =
