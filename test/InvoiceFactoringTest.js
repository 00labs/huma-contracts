/* eslint-disable no-underscore-dangle */
const {ethers} = require("hardhat");
const {use, expect} = require("chai");
const {solidity} = require("ethereum-waffle");
const {deployContracts, deployAndSetupPool, advanceClock} = require("./BaseTest");

use(solidity);

const getInvoiceContractFromAddress = async function (address, signer) {
    return ethers.getContractAt("ReceivableFactoringPool", address, signer);
};

// Let us limit the depth of describe to be 2.
//
// In before() of "Huma Pool", all the key supporting contracts are deployed.
//
// In beforeEach() of "Huma Pool", we deploy a new HumaPool with initial
// liquidity 100 from the owner
//
// The full testing scenario is designed as:
// 1. Lender contributes 300, together with owner's 100, the pool size is 400
// 2. Factoring fee is 10 flat and 100 bps. Protocol fee is 50 bps.
// 3. Borrower borrows 400. 14 fee charged (2 to treasury, 12 to the pool). Borrower get 386
// 4. Payback 500. The 100 extra will be transferred to the borrower, led to a balance of 486.
// 5. Owner balance becomes 103 with rounding error, lender balance becomes 309 with rounding error.
describe("Invoice Factoring", function () {
    let invoiceContract;
    let poolConfigContract;
    let hdtContract;
    let humaConfigContract;
    // let humaCreditFactoryContract;
    let testTokenContract;
    let invoiceNFTContract;
    let eaNFTContract;
    let feeManagerContract;
    let proxyOwner;
    let owner;
    let lender;
    let borrower;
    let borrower2;
    let treasury;
    let evaluationAgent;
    let invoiceNFTTokenId;
    let eaServiceAccount;
    let pdsServiceAccount;

    before(async function () {
        [
            owner,
            proxyOwner,
            lender,
            borrower,
            treasury,
            evaluationAgent,
            payer,
            eaServiceAccount,
            pdsServiceAccount,
        ] = await ethers.getSigners();

        const HumaConfig = await ethers.getContractFactory("HumaConfig");
        humaConfigContract = await HumaConfig.deploy(treasury.address);
        await humaConfigContract.setHumaTreasury(treasury.address);

        const feeManagerFactory = await ethers.getContractFactory("BaseFeeManager");
        feeManagerContract = await feeManagerFactory.deploy();
        await humaConfigContract.setHumaTreasury(treasury.address);

        await humaConfigContract.setEAServiceAccount(eaServiceAccount.address);
        await humaConfigContract.setPDSServiceAccount(pdsServiceAccount.address);

        const TestToken = await ethers.getContractFactory("TestToken");
        testTokenContract = await TestToken.deploy();

        await feeManagerContract.setFees(10, 100, 20, 100);

        const InvoiceNFT = await ethers.getContractFactory("InvoiceNFT");
        invoiceNFTContract = await InvoiceNFT.deploy(testTokenContract.address);

        const eaNFT = await ethers.getContractFactory("EvaluationAgentNFT");
        eaNFTContract = await eaNFT.deploy();
    });

    beforeEach(async function () {
        const TransparentUpgradeableProxy = await ethers.getContractFactory(
            "TransparentUpgradeableProxy"
        );

        const HDT = await ethers.getContractFactory("HDT");
        const hdtImpl = await HDT.deploy();
        await hdtImpl.deployed();
        const hdtProxy = await TransparentUpgradeableProxy.deploy(
            hdtImpl.address,
            proxyOwner.address,
            []
        );
        await hdtProxy.deployed();
        hdtContract = HDT.attach(hdtProxy.address);
        await hdtContract.initialize("HumaIF HDT", "HHDT", testTokenContract.address);

        const BasePoolConfig = await ethers.getContractFactory("BasePoolConfig");
        poolConfigContract = await BasePoolConfig.deploy(
            "Base Credit Pool",
            hdtContract.address,
            humaConfigContract.address,
            feeManagerContract.address
        );
        await poolConfigContract.deployed();

        const ReceivableFactoringPool = await ethers.getContractFactory("ReceivableFactoringPool");
        const poolImpl = await ReceivableFactoringPool.deploy();
        await poolImpl.deployed();
        const poolProxy = await TransparentUpgradeableProxy.deploy(
            poolImpl.address,
            proxyOwner.address,
            []
        );
        await poolProxy.deployed();

        invoiceContract = ReceivableFactoringPool.attach(poolProxy.address);
        await invoiceContract.initialize(poolConfigContract.address);

        await poolConfigContract.setPool(invoiceContract.address);
        await hdtContract.setPool(invoiceContract.address);

        await testTokenContract.approve(invoiceContract.address, 100);

        await invoiceContract.enablePool();

        await testTokenContract.approve(invoiceContract.address, 100);

        await invoiceContract.connect(owner).addApprovedLender(owner.address);
        await invoiceContract.connect(owner).addApprovedLender(lender.address);

        await invoiceContract.connect(owner).makeInitialDeposit(100);

        expect(await invoiceContract.lastDepositTime(owner.address)).to.not.equal(0);
        expect(await testTokenContract.balanceOf(invoiceContract.address)).to.equal(100);

<<<<<<< HEAD
        // const tx = await eaNFTContract.mint(evaluationAgent.address, "");
        // const receipt = await tx.wait();
        // for (const evt of receipt.events) {
        //     if (evt.event === "EANFTGenerated") {
        //         eaNFTTokenId = evt.args[0];
        //     }
        // }
=======
        const tx = await eaNFTContract.mintNFT(evaluationAgent.address, "");
        const receipt = await tx.wait();
        for (const evt of receipt.events) {
            if (evt.event === "NFTGenerated") {
                eaNFTTokenId = evt.args[0];
            }
        }
>>>>>>> 3e42da61

        // await poolConfigContract.setEvaluationAgent(eaNFTTokenId, evaluationAgent.address);

        await poolConfigContract.connect(owner).setAPR(0); //bps
        await poolConfigContract.setMaxCreditLine(1000);

        await testTokenContract.give1000To(lender.address);
        await testTokenContract.connect(lender).approve(invoiceContract.address, 400);

        let lenderBalance = await testTokenContract.balanceOf(lender.address);
        if (lenderBalance < 1000)
            await testTokenContract.mint(lender.address, 1000 - lenderBalance);

        let borrowerBalance = await testTokenContract.balanceOf(borrower.address);
        if (lenderBalance > 0)
            await testTokenContract.connect(borrower).burn(borrower.address, borrowerBalance);

        await humaConfigContract.setTreasuryFee(2000);

        await poolConfigContract.connect(owner).setPoolOwnerRewardsAndLiquidity(625, 0);
        await poolConfigContract.connect(owner).setEARewardsAndLiquidity(1875, 0);
    });

    describe("Post Approved Invoice Factoring", function () {
        // Makes sure there is liquidity in the pool for borrowing
        beforeEach(async function () {
            await invoiceContract.connect(lender).deposit(300);
            await testTokenContract.connect(borrower).approve(invoiceContract.address, 99999);
        });

        afterEach(async function () {
            await humaConfigContract.connect(owner).unpauseProtocol();
        });

        it("Should only allow evaluation agents to post approved loan requests", async function () {
            await expect(
                invoiceContract
                    .connect(lender)
                    .recordApprovedCredit(
                        borrower.address,
                        400,
                        ethers.constants.AddressZero,
                        0,
                        0,
                        30,
                        1
                    )
            ).to.be.revertedWith("evaluationAgentServiceAccountRequired()");
        });

        it("Should not allow posting approved loans while protocol is paused", async function () {
            await humaConfigContract.connect(owner).pauseProtocol();

            await expect(
                invoiceContract
                    .connect(eaServiceAccount)
                    .recordApprovedCredit(
                        borrower.address,
                        400,
                        ethers.constants.AddressZero,
                        0,
                        0,
                        30,
                        1
                    )
            ).to.be.revertedWith("PROTOCOL_PAUSED");
        });

        it("Should not allow posting approved laons while pool is off", async function () {
            await invoiceContract.disablePool();

            await expect(
                invoiceContract
                    .connect(eaServiceAccount)
                    .recordApprovedCredit(
                        borrower.address,
                        400,
                        ethers.constants.AddressZero,
                        0,
                        0,
                        30,
                        1
                    )
            ).to.be.revertedWith("POOL_NOT_ON");
        });

        it("Cannot post approved loan with amount greater than limit", async function () {
            await expect(
                invoiceContract
                    .connect(eaServiceAccount)
                    .recordApprovedCredit(
                        borrower.address,
                        9999,
                        ethers.constants.AddressZero,
                        0,
                        0,
                        30,
                        1
                    )
            ).to.be.revertedWith("greaterThanMaxCreditLine()");
        });

        it("Should post approved invoice financing successfully", async function () {
            expect(await testTokenContract.balanceOf(borrower.address)).to.equal(0);

            await poolConfigContract.connect(owner).setAPR(0);

            await invoiceContract
                .connect(eaServiceAccount)
                .recordApprovedCredit(
                    borrower.address,
                    400,
                    ethers.constants.AddressZero,
                    0,
                    0,
                    30,
                    1
                );

            const creditInfo = await invoiceContract.getCreditInformation(borrower.address);

            expect(creditInfo.creditLimit).to.equal(400);
            expect(creditInfo.unbilledPrincipal).to.equal(0);
            expect(creditInfo.remainingPeriods).to.equal(1);
        });
    });

    describe("Invalidate Approved Invoice Factoring", function () {
        it("Should allow evaluation agent to invalidate an approved invoice factoring record", async function () {
            await poolConfigContract.connect(owner).setAPR(0);

            await invoiceContract
                .connect(eaServiceAccount)
                .recordApprovedCredit(
                    borrower.address,
                    400,
                    ethers.constants.AddressZero,
                    0,
                    0,
                    30,
                    1
                );

            await expect(
                invoiceContract.connect(payer).invalidateApprovedCredit(borrower.address)
            ).to.be.revertedWith("evaluationAgentServiceAccountRequired()");

            await invoiceContract
                .connect(eaServiceAccount)
                .invalidateApprovedCredit(borrower.address);

            //await invoiceContract.printDetailStatus(borrower.address);
            const creditInfo = await invoiceContract.getCreditInformation(borrower.address);

            expect(creditInfo.state).to.equal(0); // Means "Deleted"
        });
    });

    describe("Invoice Factoring Funding", function () {
        // Makes sure there is liquidity in the pool for borrowing
        beforeEach(async function () {
            await invoiceContract.connect(lender).deposit(300);

            // Mint InvoiceNFT to the borrower
            const tx = await invoiceNFTContract.mintNFT(borrower.address, "");
            const receipt = await tx.wait();
            // eslint-disable-next-line no-restricted-syntax
            for (const evt of receipt.events) {
                if (evt.event === "NFTGenerated") {
                    invoiceNFTTokenId = evt.args[0];
                }
            }

            await invoiceNFTContract
                .connect(borrower)
                .approve(invoiceContract.address, invoiceNFTTokenId);

            await invoiceContract
                .connect(eaServiceAccount)
                .recordApprovedCredit(
                    borrower.address,
                    400,
                    invoiceNFTContract.address,
                    invoiceNFTTokenId,
                    4000,
                    30,
                    1
                );
        });

        afterEach(async function () {
            await humaConfigContract.connect(owner).unpauseProtocol();
        });

        it("Should not allow loan funding while protocol is paused", async function () {
            await humaConfigContract.connect(owner).pauseProtocol();
            await expect(invoiceContract.connect(borrower).drawdown(400)).to.be.revertedWith(
                "PROTOCOL_PAUSED"
            );
        });

        // todo This test throw VM Exception. More investigation needed
        it("Prevent loan funding before approval", async function () {
            // expect(
            //     await invoiceContract.connect(borrower).drawdown()
            // ).to.be.revertedWith("CREDIT_NOT_APPROVED");
        });

        it("Should be able to borrow amount less than approved", async function () {
            await invoiceContract
                .connect(borrower)
                .drawdownWithReceivable(
                    borrower.address,
                    200,
                    invoiceNFTContract.address,
                    invoiceNFTTokenId
                );

            expect(await invoiceNFTContract.ownerOf(invoiceNFTTokenId)).to.equal(
                invoiceContract.address
            );

            expect(await invoiceNFTContract.balanceOf);
            let accruedIncome = await poolConfigContract.accruedIncome();
            expect(accruedIncome.protocolIncome).to.equal(2);
            expect(await testTokenContract.balanceOf(invoiceContract.address)).to.equal(212);

            const loanInformation = await invoiceContract.getCreditInformation(borrower.address);
            expect(loanInformation.totalDue).to.equal(200);
            expect(loanInformation.intervalInDays).to.equal(30);
            expect(loanInformation.aprInBps).to.equal(0);
            expect(loanInformation.feesAndInterestDue).to.equal(0);
            expect(loanInformation.creditLimit).to.equal(400);
        });

        it("Should be able to borrow the full approved amount", async function () {
            await invoiceContract.connect(eaServiceAccount).approveCredit(borrower.address);
            // expect(await invoiceContract.isApproved()).to.equal(true);

            await invoiceContract
                .connect(borrower)
                .drawdownWithReceivable(
                    borrower.address,
                    400,
                    invoiceNFTContract.address,
                    invoiceNFTTokenId
                );

            expect(await invoiceNFTContract.ownerOf(invoiceNFTTokenId)).to.equal(
                invoiceContract.address
            );

            // principal: 400, fees 14 {flat: 10, bps fee: 4}
            expect(await testTokenContract.balanceOf(borrower.address)).to.equal(386);

            let accruedIncome = await poolConfigContract.accruedIncome();
            expect(accruedIncome.protocolIncome).to.equal(2);
            expect(accruedIncome.poolOwnerIncome).to.equal(0);
            expect(accruedIncome.eaIncome).to.equal(2);

            expect(await testTokenContract.balanceOf(invoiceContract.address)).to.equal(14);

            const loanInformation = await invoiceContract.getCreditInformation(borrower.address);
            expect(loanInformation.totalDue).to.equal(400);
            expect(loanInformation.intervalInDays).to.equal(30);
            expect(loanInformation.aprInBps).to.equal(0);
            expect(loanInformation.feesAndInterestDue).to.equal(0);
            expect(loanInformation.creditLimit).to.equal(400);
        });
    });

    // In "Payback".beforeEach(), make sure there is a loan funded.
    describe("Payback", async function () {
        beforeEach(async function () {
            await feeManagerContract.setFees(10, 100, 20, 100);
            await poolConfigContract.setAPR(0);

            // Mint InvoiceNFT to the borrower
            const tx = await invoiceNFTContract.mintNFT(borrower.address, "");
            const receipt = await tx.wait();
            // eslint-disable-next-line no-restricted-syntax
            for (const evt of receipt.events) {
                if (evt.event === "NFTGenerated") {
                    invoiceNFTTokenId = evt.args[0];
                }
            }
            await invoiceNFTContract
                .connect(borrower)
                .approve(invoiceContract.address, invoiceNFTTokenId);

            await invoiceContract.connect(lender).deposit(300);
            await invoiceContract
                .connect(eaServiceAccount)
                .recordApprovedCredit(
                    borrower.address,
                    400,
                    invoiceNFTContract.address,
                    invoiceNFTTokenId,
                    1,
                    30,
                    1
                );

            await invoiceContract
                .connect(borrower)
                .drawdownWithReceivable(
                    borrower.address,
                    400,
                    invoiceNFTContract.address,
                    invoiceNFTTokenId
                );

            await testTokenContract.give1000To(payer.address);
        });

        afterEach(async function () {
            await humaConfigContract.unpauseProtocol();
        });

        it("Should not allow payback while protocol is paused", async function () {
            await humaConfigContract.connect(owner).pauseProtocol();
            await expect(
                invoiceContract
                    .connect(borrower)
                    .makePayment(borrower.address, testTokenContract.address, 5)
            ).to.be.revertedWith("PROTOCOL_PAUSED");
        });

        // todo if the pool is stopped, shall we accept payback?

        it("Should reject if non-PDS calls to report payments received", async function () {
            await ethers.provider.send("evm_increaseTime", [30 * 24 * 3600 - 10]);
            await expect(
                invoiceContract
                    .connect(borrower)
                    .onReceivedPayment(borrower.address, testTokenContract.address, 500, 1)
            ).to.be.revertedWith("paymentDetectionServiceAccountRequired()");
        });

        it("Process payback", async function () {
            expect(await testTokenContract.balanceOf(borrower.address)).to.equal(386);
            await ethers.provider.send("evm_increaseTime", [30 * 24 * 3600 - 10]);

            // simulates payments from payer.
            await testTokenContract.connect(payer).transfer(invoiceContract.address, 500);

            await invoiceContract
                .connect(pdsServiceAccount)
                .onReceivedPayment(borrower.address, testTokenContract.address, 500, 1);

            expect(await testTokenContract.balanceOf(borrower.address)).to.equal(486);

            let accruedIncome = await poolConfigContract.accruedIncome();
            expect(accruedIncome.protocolIncome).to.equal(2);
            expect(await testTokenContract.balanceOf(invoiceContract.address)).to.equal(414);

            // test withdraw to make sure the income is allocated properly.
            expect(await hdtContract.balanceOf(lender.address)).to.equal(300);
            expect(await hdtContract.withdrawableFundsOf(lender.address)).to.equal(307);
            expect(await hdtContract.withdrawableFundsOf(owner.address)).to.equal(102);
        });

        describe("Default flow", async function () {
            it("Writeoff less than pool value", async function () {
                await expect(invoiceContract.triggerDefault(borrower.address)).to.be.revertedWith(
                    "defaultTriggeredTooEarly()"
                );
                // post withdraw
                expect(await hdtContract.withdrawableFundsOf(owner.address)).to.equal(102);
                expect(await hdtContract.withdrawableFundsOf(lender.address)).to.equal(307);

                let accruedIncome = await poolConfigContract.accruedIncome();
                expect(accruedIncome.protocolIncome).to.equal(2);
                expect(accruedIncome.eaIncome).to.equal(2);
                expect(accruedIncome.poolOwnerIncome).to.equal(0);

                await invoiceContract.connect(lender).deposit(100);

                // pay period 1
                advanceClock(30);
                await ethers.provider.send("evm_mine", []);
                await invoiceContract.updateDueInfo(borrower.address, true);

                await expect(invoiceContract.triggerDefault(borrower.address)).to.be.revertedWith(
                    "defaultTriggeredTooEarly()"
                );
                expect(await hdtContract.withdrawableFundsOf(owner.address)).to.equal(105);
                expect(await hdtContract.withdrawableFundsOf(lender.address)).to.equal(420);

                accruedIncome = await poolConfigContract.accruedIncome();
                expect(accruedIncome.protocolIncome).to.equal(6);
                expect(accruedIncome.eaIncome).to.equal(5);
                expect(accruedIncome.poolOwnerIncome).to.equal(1);

                // pay period 2
                advanceClock(30);
                await invoiceContract.updateDueInfo(borrower.address, true);

                await expect(invoiceContract.triggerDefault(borrower.address)).to.be.revertedWith(
                    "defaultTriggeredTooEarly()"
                );
                expect(await hdtContract.withdrawableFundsOf(owner.address)).to.equal(109);
                expect(await hdtContract.withdrawableFundsOf(lender.address)).to.equal(432);

                accruedIncome = await poolConfigContract.accruedIncome();
                expect(accruedIncome.protocolIncome).to.equal(10);
                expect(accruedIncome.eaIncome).to.equal(8);
                expect(accruedIncome.poolOwnerIncome).to.equal(2);

                // Pay period 3
                advanceClock(30);

                // Total 3 cycles late, do not charge fees for the final cycle, we got
                // 2 cycles of late fee for 48. Distribution among {protocol, EA, poolOwner, pool}
                // is {9, 7, 2, 30}. Pluge the origination fee {2, 2, 0, 10}. The balance is
                // {11, 9, 2, 40}.
                // The pool value was 531 before the loss. With a loss of 448, pool vlue became
                // 83, {poolOwnerAsLP, lender} split is {18, 73}.
                await expect(
                    invoiceContract.connect(eaServiceAccount).triggerDefault(borrower.address)
                )
                    .to.emit(invoiceContract, "DefaultTriggered")
                    .withArgs(borrower.address, 448, eaServiceAccount.address);

                expect(await hdtContract.withdrawableFundsOf(owner.address)).to.equal(18);
                expect(await hdtContract.withdrawableFundsOf(lender.address)).to.equal(75);

                accruedIncome = await poolConfigContract.accruedIncome();
                expect(accruedIncome.protocolIncome).to.equal(10);
                expect(accruedIncome.eaIncome).to.equal(8);
                expect(accruedIncome.poolOwnerIncome).to.equal(2);

                expect(await testTokenContract.balanceOf(invoiceContract.address)).to.equal(114);
            });
            it("Writeoff more than pool value", async function () {
                await expect(invoiceContract.triggerDefault(borrower.address)).to.be.revertedWith(
                    "defaultTriggeredTooEarly()"
                );

                advanceClock(60);
                await expect(invoiceContract.triggerDefault(borrower.address)).to.be.revertedWith(
                    "defaultTriggeredTooEarly()"
                );

                advanceClock(60);

                // It was delayed for 4 cycles, we do not charge fees for the final cycle.
                // This gets us 84 total late fees. Please note since updateDueInfo() was not called
                // cycle by cycle, all the 84 will be distrbiuted once, vs. distribute 28 for 3
                // times, this leads to different rounding result.
                await expect(
                    invoiceContract.connect(eaServiceAccount).triggerDefault(borrower.address)
                )
                    .to.emit(invoiceContract, "DefaultTriggered")
                    .withArgs(borrower.address, 472, eaServiceAccount.address);

                expect(await hdtContract.withdrawableFundsOf(owner.address)).to.equal(0);
                expect(await hdtContract.withdrawableFundsOf(lender.address)).to.equal(0);

                let accruedIncome = await poolConfigContract.accruedIncome();
                expect(accruedIncome.protocolIncome).to.equal(16);
                expect(accruedIncome.eaIncome).to.equal(12);
                expect(accruedIncome.poolOwnerIncome).to.equal(3);

                expect(await testTokenContract.balanceOf(invoiceContract.address)).to.equal(14);
            });
        });
    });
});<|MERGE_RESOLUTION|>--- conflicted
+++ resolved
@@ -136,15 +136,6 @@
         expect(await invoiceContract.lastDepositTime(owner.address)).to.not.equal(0);
         expect(await testTokenContract.balanceOf(invoiceContract.address)).to.equal(100);
 
-<<<<<<< HEAD
-        // const tx = await eaNFTContract.mint(evaluationAgent.address, "");
-        // const receipt = await tx.wait();
-        // for (const evt of receipt.events) {
-        //     if (evt.event === "EANFTGenerated") {
-        //         eaNFTTokenId = evt.args[0];
-        //     }
-        // }
-=======
         const tx = await eaNFTContract.mintNFT(evaluationAgent.address, "");
         const receipt = await tx.wait();
         for (const evt of receipt.events) {
@@ -152,9 +143,8 @@
                 eaNFTTokenId = evt.args[0];
             }
         }
->>>>>>> 3e42da61
-
-        // await poolConfigContract.setEvaluationAgent(eaNFTTokenId, evaluationAgent.address);
+
+        await poolConfigContract.setEvaluationAgent(eaNFTTokenId, evaluationAgent.address);
 
         await poolConfigContract.connect(owner).setAPR(0); //bps
         await poolConfigContract.setMaxCreditLine(1000);
