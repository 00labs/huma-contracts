--- conflicted
+++ resolved
@@ -451,11 +451,7 @@
             await expect(
                 invoiceContract
                     .connect(borrower)
-<<<<<<< HEAD
-                    .onReceivedPayment(borrower.address, testTokenContract.address, 500)
-=======
                     .onReceivedPayment(borrower.address, testTokenContract.address, 500, 1)
->>>>>>> 9b463515
             ).to.be.revertedWith("evaluationAgentRequired()");
         });
 
