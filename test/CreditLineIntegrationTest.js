--- conflicted
+++ resolved
@@ -48,78 +48,6 @@
     await ethers.provider.send("evm_mine", []);
 };
 
-<<<<<<< HEAD
-async function deployContracts() {
-    // Deploy HumaConfig
-    const HumaConfig = await ethers.getContractFactory("HumaConfig");
-    humaConfigContract = await HumaConfig.deploy(treasury.address);
-    await humaConfigContract.setHumaTreasury(treasury.address);
-
-    // Deploy Fee Manager
-    const feeManagerFactory = await ethers.getContractFactory("BaseFeeManager");
-    feeManager = await feeManagerFactory.deploy();
-
-    // Deploy TestToken, give initial tokens to lender
-    const TestToken = await ethers.getContractFactory("TestToken");
-    testToken = await TestToken.deploy();
-    await testToken.give1000To(lender.address);
-    await testToken.give1000To(owner.address);
-}
-
-async function deployAndSetupPool(principalRateInBps) {
-    await feeManager.connect(owner).setFees(10, 100, 20, 500);
-    await feeManager.connect(owner).setMinPrincipalRateInBps(principalRateInBps);
-
-    const TransparentUpgradeableProxy = await ethers.getContractFactory(
-        "TransparentUpgradeableProxy"
-    );
-
-    const HDT = await ethers.getContractFactory("HDT");
-    const hdtImpl = await HDT.deploy();
-    await hdtImpl.deployed();
-    const hdtProxy = await TransparentUpgradeableProxy.deploy(
-        hdtImpl.address,
-        proxyOwner.address,
-        []
-    );
-    await hdtProxy.deployed();
-    hdtContract = HDT.attach(hdtProxy.address);
-    await hdtContract.initialize("Base HDT", "BHDT", testToken.address);
-
-    // Deploy BaseCreditPool
-    const BaseCreditPool = await ethers.getContractFactory("BaseCreditPool");
-    const poolImpl = await BaseCreditPool.deploy();
-    await poolImpl.deployed();
-    const poolProxy = await TransparentUpgradeableProxy.deploy(
-        poolImpl.address,
-        proxyOwner.address,
-        []
-    );
-    await poolProxy.deployed();
-
-    poolContract = BaseCreditPool.attach(poolProxy.address);
-    await poolContract.initialize(
-        hdtContract.address,
-        humaConfigContract.address,
-        feeManager.address,
-        "Base Credit Pool"
-    );
-
-    await hdtContract.setPool(poolContract.address);
-
-    // Pool setup
-    await testToken.connect(owner).approve(poolContract.address, 100);
-    await poolContract.connect(owner).makeInitialDeposit(100);
-    await poolContract.enablePool();
-    await poolContract.connect(owner).setAPR(1217);
-    await poolContract.setMaxCreditLine(10000);
-    await poolContract.setEvaluationAgent(evaluationAgent.address);
-    await testToken.connect(lender).approve(poolContract.address, 10000);
-    await poolContract.connect(lender).deposit(10000);
-}
-
-=======
->>>>>>> f27592a3
 describe("Credit Line Integration Test", async function () {
     before(async function () {
         [defaultDeployer, proxyOwner, lender, borrower, treasury, evaluationAgent, poolOwner] =
