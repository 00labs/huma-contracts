//SPDX-License-Identifier: MIT
pragma solidity >=0.8.0 <0.9.0;

import "@openzeppelin/contracts/access/Ownable.sol";
import "@openzeppelin/contracts/token/ERC20/utils/SafeERC20.sol";
import "@openzeppelin/contracts/token/ERC20/ERC20.sol";

import "./interfaces/IHumaPoolAdmins.sol";
import "./interfaces/IHumaPoolLoanHelper.sol";
import "./interfaces/IHumaPoolLocker.sol";
import "./interfaces/IHumaCredit.sol";
import "./HumaPoolLocker.sol";
import "./HumaAPIClient.sol";
import "./HDT/HDT.sol";
import "./HumaConfig.sol";
import "./HumaCreditFactory.sol";

contract HumaPool is HDT, Ownable {
    using SafeERC20 for IERC20;
    using SafeMath for uint256;

    uint256 constant POWER18 = 10**18;

    // HumaPoolAdmins
    address internal immutable humaPoolAdmins;

    // HumaConfig
    address internal immutable humaConfig;

    // Liquidity holder proxy contract for this pool
    address internal poolLocker;

    // API client used to connect with huma's risk service
    address internal humaAPIClient;

    // HumaLoanFactory
    address internal humaCreditFactory;

    // Tracks the amount of liquidity in poolTokens provided to this pool by an address
    mapping(address => LenderInfo) internal lenderInfo;

    // Tracks currently issued loans from this pool
    // Maps from wallet to Loan
    // todo need to change to internal
    mapping(address => address) public creditMapping;

    // The ERC20 token this pool manages
    IERC20 internal immutable poolToken;
    uint256 internal immutable poolTokenDecimals;

    // An optional utility contract that implements IHumaPoolLoanHelper,
    // for additional logic on top of the pool's borrow functionality
    address internal humaPoolLoanHelper;
    bool internal isHumaPoolLoanHelperApproved = false;

    // The max liquidity allowed for the pool.
    uint256 internal liquidityCap;

    // the min amount each loan/credit.
    uint256 internal minBorrowAmt;

    // The maximum amount of poolTokens that this pool allows in a single loan
    uint256 maxBorrowAmt;

    // The interest rate this pool charges for loans
    uint256 interestRateBasis;

    // The collateral basis percentage required from lenders
    uint256 collateralRequired;

    // Platform fee, charged when a loan is originated
    uint256 platform_fee_flat;
    uint256 platform_fee_bps;
    // Late fee, charged when the borrow is late for a pyament.
    uint256 late_fee_flat;
    uint256 late_fee_bps;
    // Early payoff fee, charged when the borrow pays off prematurely
    uint256 early_payoff_fee_flat;
    uint256 early_payoff_fee_bps;
    // Helper counter used to ensure every loan has a unique ID
    uint256 humaLoanUniqueIdCounter;

    PoolStatus public status = PoolStatus.Off;

    // List of credit approvers who can approve credit requests.
    mapping(address => bool) internal creditApprovers;

    // How long after the last deposit that a lender needs to wait
    // before they can withdraw their capital
    uint256 loanWithdrawalLockoutPeriod = 2630000;

    CreditType poolCreditType;

    // todo (by RL) Need to use uint32 and uint48 for diff fields to take advantage of packing
    struct LenderInfo {
        uint256 amount;
        uint256 weightedDepositDate; // weighted average deposit date
        uint256 mostRecentLoanTimestamp;
    }

    enum PoolStatus {
        On,
        Off
    }

    event LiquidityDeposited(address by, uint256 principal);
    event LiquidityWithdrawn(address by, uint256 principal, uint256 netAmt);

    constructor(
        address _poolToken,
        address _humaPoolAdmins,
        address _humaConfig,
<<<<<<< HEAD
        address _humaLoanFactory,
        address _humaAPIClient
=======
        address _humaCreditFactory,
        address _humaAPIClient,
        CreditType _poolCreditType
>>>>>>> eb166806
    ) HDT("Huma", "Huma", _poolToken) {
        poolToken = IERC20(_poolToken);
        poolTokenDecimals = ERC20(_poolToken).decimals();
        humaPoolAdmins = _humaPoolAdmins;
        humaConfig = _humaConfig;
        humaCreditFactory = _humaCreditFactory;
        humaAPIClient = _humaAPIClient;
        poolCreditType = _poolCreditType;
    }

    modifier onlyHumaMasterAdmin() {
        // TODO integrate humaconfig once its ready
        require(
            IHumaPoolAdmins(humaPoolAdmins).isMasterAdmin(msg.sender) == true,
            "HumaPool:PERMISSION_DENIED_NOT_MASTER_ADMIN"
        );
        _;
    }

    //********************************************/
    //               LP Functions                //
    //********************************************/

    /**
     * @notice LP deposits to the pool to earn interest, and share losses
     * @param amount the number of `poolToken` to be deposited
     */
    function makeInitialDeposit(uint256 amount) external returns (bool) {
        return _deposit(msg.sender, amount);
    }

    function deposit(uint256 amount) external returns (bool) {
        poolOn();
        // todo (by RL) Need to check if the pool is open to msg.sender to deposit
        // todo (by RL) Need to add maximal pool size support and check if it has reached the size
        return _deposit(msg.sender, amount);
    }

    function _deposit(address lender, uint256 amount) internal returns (bool) {
        uint256 amtInPower18 = _toPower18(amount);

        // Update weighted deposit date:
        // prevDate + (now - prevDate) * (amount / (balance + amount))
        // NOTE: prevDate = 0 implies balance = 0, and equation reduces to now
        uint256 prevDate = lenderInfo[lender].weightedDepositDate;
        uint256 balance = lenderInfo[lender].amount;
        uint256 newDate = (balance + amount) > 0
            ? prevDate.add(
                block.timestamp.sub(prevDate).mul(amount).div(balance + amount)
            )
            : prevDate;

        lenderInfo[lender].weightedDepositDate = newDate;
        lenderInfo[lender].amount += amount;
        lenderInfo[lender].mostRecentLoanTimestamp = block.timestamp;

        poolToken.safeTransferFrom(lender, poolLocker, amount);

        // Mint HDT for the LP to claim future income and losses
        _mint(lender, amtInPower18);

        emit LiquidityDeposited(lender, amount);

        return true;
    }

    /**
     * @notice Withdraw principal that was deposited into the pool before in the unit of `poolTokens`
     * @dev Withdrawals are not allowed when 1) the pool withdraw is paused or
     *      2) the LP has not reached lockout period since their last depisit
     *      3) the requested amount is higher than the LP's remaining principal
     * @dev the `amount` is principal amount. It does not include interest or losses accrued. The amount
     *      withdrawn will be the `amount` plus associated interest and losses.
     */
    function withdraw(uint256 amount) public returns (bool) {
        poolOn();
        require(
            amount <= lenderInfo[msg.sender].amount,
            "HumaPool:WITHDRAW_AMT_TOO_GREAT"
        );
        require(
            block.timestamp >=
                lenderInfo[msg.sender].mostRecentLoanTimestamp +
                    loanWithdrawalLockoutPeriod,
            "HumaPool:WITHDRAW_TOO_SOON"
        );

        uint256 amtInPower18 = _toPower18(amount);

        lenderInfo[msg.sender].amount -= amount;

        // Calculate the amount that msg.sender can actually withdraw.
        // withdrawableFundsOf(...) returns everything that msg.sender can claim in terms of
        // number of poolToken, incl. principal,income and losses.
        // then get the portion that msg.sender wants to withdraw (amount / total principal)
        uint256 amountToWithdraw = withdrawableFundsOf(msg.sender)
            .mul(amount)
            .div(balanceOf(msg.sender));

        _burn(msg.sender, amtInPower18);

        IHumaPoolLocker(poolLocker).transfer(msg.sender, amountToWithdraw);

        emit LiquidityWithdrawn(msg.sender, amount, amountToWithdraw);

        return true;
    }

    /**
     * @notice Withdraw all balance from the pool.
     */
    function withdrawAll() external returns (bool) {
        return withdraw(lenderInfo[msg.sender].amount);
    }

    //********************************************/
    //         Borrower Functions                //
    //********************************************/
    // Apply to borrow from the pool. Borrowing is subject to interest,
    // collateral, and maximum loan requirements as dictated by the pool
    function requestCredit(
        uint256 _borrowAmt,
        uint256 _paymentInterval,
        uint256 _numOfPayments
    ) external returns (bool) {
        poolOn();
        _requestCredit(
            msg.sender,
            _borrowAmt,
            _paymentInterval,
            _numOfPayments
        );
        return true;
    }

<<<<<<< HEAD
    function postApprovedLoanRequest(
=======
    function postApprovedCreditRequest(
>>>>>>> eb166806
        address borrower,
        uint256 _borrowAmt,
        uint256 _paymentInterval,
        uint256 _numOfPayments
    ) public returns (address) {
        poolOn();
        require(
            creditApprovers[msg.sender] == true,
<<<<<<< HEAD
            "HumaPool:ILLEGAL_LOAN_POSTER"
        );
        address loanAddress = _requestLoan(
=======
            "HumaPool:ILLEGAL_CREDIT_POSTER"
        );
        address loanAddress = _requestCredit(
>>>>>>> eb166806
            borrower,
            _borrowAmt,
            _paymentInterval,
            _numOfPayments
        );
<<<<<<< HEAD
        HumaLoan(loanAddress).approve();
        return loanAddress;
    }

    function _requestLoan(
=======
        IHumaCredit(loanAddress).approve();
        return loanAddress;
    }

    function _requestCredit(
>>>>>>> eb166806
        address borrower,
        uint256 _borrowAmt,
        uint256 _paymentInterval,
        uint256 _numOfPayments
<<<<<<< HEAD
    ) internal returns (address loan) {
=======
    ) internal returns (address credit) {
>>>>>>> eb166806
        // Borrowers must not have existing loans from this pool
        require(
            creditMapping[borrower] == address(0),
            "HumaPool:DENY_BORROW_EXISTING_LOAN"
        );

        // Borrowing amount needs to be higher than min for the pool.
        require(
            _borrowAmt >= minBorrowAmt,
            "HumaPool:DENY_BORROW_SMALLER_THAN_LIMIT"
        );

        // Borrowing amount needs to be lower than max for the pool.
        require(
            maxBorrowAmt >= _borrowAmt,
            "HumaPool:DENY_BORROW_GREATER_THAN_LIMIT"
        );

        // Check custom borrowing logic in the loan helper of this pool
        // TODO add test for this
        if (humaPoolLoanHelper != address(0)) {
            require(
                IHumaPoolLoanHelper(humaPoolLoanHelper).evaluateBorrowRequest(
                    borrower,
                    _borrowAmt
                ),
                "HumaPool:BORROW_DENIED_POOL_LOAN_HELPER"
            );
        }

        address treasuryAddress = HumaConfig(humaConfig).getHumaTreasury();
        //todo Add real collateral info
        uint256[] memory terms = getLoanTerms(_paymentInterval, _numOfPayments);

        credit = HumaCreditFactory(humaCreditFactory).deployNewCredit(
            payable(address(this)),
            poolCreditType,
            poolLocker,
            humaConfig,
            treasuryAddress,
            borrower,
            address(poolToken),
            _borrowAmt,
            address(0),
            0,
            terms
        );
        creditMapping[borrower] = credit;

        // todo grab real loan id and fix term
        // HumaAPIClient(humaAPIClient).requestRiskApproval(
        //     HumaConfig(humaConfig).network(),
        //     msg.sender,
        //     0,
        //     _borrowAmt,
        //     terms[2],
        //     _paymentInterval,
        //     "oneMonth"
        // );

        // Run custom post-borrowing logic in the loan helper of this pool
        if (humaPoolLoanHelper != address(0)) {
            IHumaPoolLoanHelper(humaPoolLoanHelper).postBorrowRequest(
                borrower,
                _borrowAmt
            );
        }

        return credit;
    }

    function originateCredit() external returns (bool) {
        poolOn();
        require(
            creditMapping[msg.sender] != address(0),
            "HumaPool:NO_EXISTING_LOAN_REQUESTS"
        );
        //HumaLoan humaLoanContract = HumaLoan(creditMapping[msg.sender]);
        IHumaCredit humaCreditContract = IHumaCredit(creditMapping[msg.sender]);

        require(
            humaCreditContract.isApproved(),
            "HumaPool:CREDIT_NOT_APPROVED"
        );

        (uint256 amtForBorrower, uint256 amtForTreasury) = humaCreditContract
            .originateCredit();

        //CRITICAL: Funding the loan
        address treasuryAddress = HumaConfig(humaConfig).getHumaTreasury();
        HumaPoolLocker locker = HumaPoolLocker(poolLocker);
        locker.transfer(treasuryAddress, amtForTreasury);
        locker.transfer(msg.sender, amtForBorrower);
        return true;
    }

    function processRefund(address receiver, uint256 amount)
        external
        returns (bool)
    {
        require(
            creditMapping[receiver] == msg.sender,
            "HumaPool:ILLEGAL_REFUND_REQUESTER"
        );
        HumaPoolLocker locker = HumaPoolLocker(poolLocker);
        locker.transfer(receiver, amount);

        return true;
    }

    /**
     * Retrieve loan terms from pool config. 
     //todo It is hard-coded right now. Need to call poll config to get the real data
    */
    function getLoanTerms(uint256 _paymentInterval, uint256 _numOfPayments)
        private
        view
        returns (uint256[] memory terms)
    {
        terms = new uint256[](9);
        terms[0] = interestRateBasis; //apr_in_bps
        terms[1] = platform_fee_flat;
        terms[2] = platform_fee_bps;
        terms[3] = late_fee_flat;
        terms[4] = late_fee_bps;
        terms[5] = _paymentInterval; //payment_interval, in days
        terms[6] = _numOfPayments; //numOfPayments
        terms[7] = early_payoff_fee_flat;
        terms[8] = early_payoff_fee_bps;
    }

    /********************************************/
    //                Settings                  //
    /********************************************/

    // Allow for sensitive pool functions only to be called by
    // the pool owner and the huma master admin
    function onlyOwnerOrHumaMasterAdmin() private view {
        require(
            (msg.sender == owner() ||
                IHumaPoolAdmins(humaPoolAdmins).isMasterAdmin(msg.sender) ==
                true),
            "HumaPool:PERMISSION_DENIED_NOT_ADMIN"
        );
    }

    // In order for a pool to issue new loans, it must be turned on by an admin
    // and its custom loan helper must be approved by the Huma team
    function poolOn() private view {
        require(
            HumaConfig(humaConfig).isProtocolPaused() == false,
            "HumaPool:PROTOCOL_PAUSED"
        );
        require(status == PoolStatus.On, "HumaPool:POOL_NOT_ON");
        require(
            humaPoolLoanHelper == address(0) ||
                isHumaPoolLoanHelperApproved == true,
            "HumaPool:POOL_LOAN_HELPER_NOT_APPROVED"
        );
    }

    /**
     * @notice Adds an approver to the list who can approve loans.
     * @param approver the approver to be added
     */
    function addCreditApprover(address approver) external {
        onlyOwnerOrHumaMasterAdmin();
        creditApprovers[approver] = true;
    }

    function setPoolLocker(address _poolLocker) external returns (bool) {
        onlyOwnerOrHumaMasterAdmin();
        poolLocker = _poolLocker;

        return true;
    }

    /**
     * @notice Sets the min and max of each loan/credit allowed by the pool.
     */
    function setMinMaxBorrowAmt(uint256 minAmt, uint256 maxAmt) external {
        onlyOwnerOrHumaMasterAdmin();
        require(minAmt > 0, "HumaPool:MINAMT_IS_ZERO");
        require(maxAmt >= minAmt, "HumaPool:MAXAMIT_LESS_THAN_MINAMT");
        minBorrowAmt = minAmt;
        maxBorrowAmt = maxAmt;
    }

    function setInterestRateBasis(uint256 _interestRateBasis)
        external
        returns (bool)
    {
        onlyOwnerOrHumaMasterAdmin();
        require(_interestRateBasis >= 0);
        interestRateBasis = _interestRateBasis;

        return true;
    }

    function setCollateralRequired(uint256 _collateralRequired)
        external
        returns (bool)
    {
        onlyOwnerOrHumaMasterAdmin();
        require(_collateralRequired >= 0);
        collateralRequired = _collateralRequired;

        return true;
    }

    function setHumaPoolLoanHelper(address _humaPoolLoanHelper) external {
        onlyOwnerOrHumaMasterAdmin();
        humaPoolLoanHelper = _humaPoolLoanHelper;
        // New loan helpers must be reviewed and approved by the Huma team.
        isHumaPoolLoanHelperApproved = false;
    }

    function setHumaPoolLoanHelperApprovalStatus(bool _approvalStatus)
        external
        onlyHumaMasterAdmin
    {
        isHumaPoolLoanHelperApproved = _approvalStatus;
    }

    // Allow borrow applications and loans to be processed by this pool.
    function enablePool() external {
        onlyOwnerOrHumaMasterAdmin();
        status = PoolStatus.On;
    }

    // Reject all future borrow applications and loans. Note that existing
    // loans will still be processed as expected.
    function disablePool() external {
        onlyOwnerOrHumaMasterAdmin();
        status = PoolStatus.Off;
    }

    function getLoanWithdrawalLockoutPeriod() public view returns (uint256) {
        return loanWithdrawalLockoutPeriod;
    }

    function setLoanWithdrawalLockoutPeriod(
        uint256 _loanWithdrawalLockoutPeriod
    ) external {
        onlyOwnerOrHumaMasterAdmin();
        loanWithdrawalLockoutPeriod = _loanWithdrawalLockoutPeriod;
    }

    /**
     * @notice Sets the cap of the pool liquidity.
     */
    function setPoolLiquidityCap(uint256 cap) external {
        onlyOwnerOrHumaMasterAdmin();
        liquidityCap = cap;
    }

    function setFees(
        uint256 _platform_fee_flat,
        uint256 _platform_fee_bps,
        uint256 _late_fee_flat,
        uint256 _late_fee_bps,
        uint256 _early_payoff_fee_flat,
        uint256 _early_payoff_fee_bps
    ) public {
        platform_fee_flat = _platform_fee_flat;
        platform_fee_bps = _platform_fee_bps;
        late_fee_flat = _late_fee_flat;
        late_fee_bps = _late_fee_bps;
        early_payoff_fee_flat = _early_payoff_fee_flat;
        early_payoff_fee_bps = _early_payoff_fee_bps;
    }

    function getLenderInfo(address _lender)
        public
        view
        returns (LenderInfo memory)
    {
        return lenderInfo[_lender];
    }

    function getPoolLiquidity() public view returns (uint256) {
        return poolToken.balanceOf(poolLocker);
    }

    function _toPower18(uint256 amt) internal view returns (uint256) {
        return amt.mul(POWER18).div(10**poolTokenDecimals);
    }

    // Function to receive Ether. msg.data must be empty
    receive() external payable {}

    // Fallback function is called when msg.data is not empty
    fallback() external payable {}

    function getBalance() public view returns (uint256) {
        return address(this).balance;
    }

    function getPoolSummary()
        public
        view
        returns (
            address token,
            uint256 apr,
            uint256 minCreditAmt,
            uint256 maxCreditAmt,
            uint256 liquiditycap
        )
    {
        return (
            address(poolToken),
            interestRateBasis,
            minBorrowAmt,
            maxBorrowAmt,
            liquidityCap
        );
    }

    /// returns (maxLoanAmt, interest, and the 6 fee fields)
    function getPoolFees()
        public
        view
        returns (
            uint256,
            uint256,
            uint256,
            uint256,
            uint256,
            uint256,
            uint256
        )
    {
        return (
            interestRateBasis,
            platform_fee_flat,
            platform_fee_bps,
            late_fee_flat,
            late_fee_bps,
            early_payoff_fee_flat,
            early_payoff_fee_bps
        );
    }

    function getPoolLockerAddress() external view returns (address) {
        return poolLocker;
    }
}<|MERGE_RESOLUTION|>--- conflicted
+++ resolved
@@ -110,14 +110,9 @@
         address _poolToken,
         address _humaPoolAdmins,
         address _humaConfig,
-<<<<<<< HEAD
-        address _humaLoanFactory,
-        address _humaAPIClient
-=======
         address _humaCreditFactory,
         address _humaAPIClient,
         CreditType _poolCreditType
->>>>>>> eb166806
     ) HDT("Huma", "Huma", _poolToken) {
         poolToken = IERC20(_poolToken);
         poolTokenDecimals = ERC20(_poolToken).decimals();
@@ -253,11 +248,7 @@
         return true;
     }
 
-<<<<<<< HEAD
-    function postApprovedLoanRequest(
-=======
     function postApprovedCreditRequest(
->>>>>>> eb166806
         address borrower,
         uint256 _borrowAmt,
         uint256 _paymentInterval,
@@ -266,42 +257,24 @@
         poolOn();
         require(
             creditApprovers[msg.sender] == true,
-<<<<<<< HEAD
-            "HumaPool:ILLEGAL_LOAN_POSTER"
-        );
-        address loanAddress = _requestLoan(
-=======
             "HumaPool:ILLEGAL_CREDIT_POSTER"
         );
         address loanAddress = _requestCredit(
->>>>>>> eb166806
             borrower,
             _borrowAmt,
             _paymentInterval,
             _numOfPayments
         );
-<<<<<<< HEAD
-        HumaLoan(loanAddress).approve();
-        return loanAddress;
-    }
-
-    function _requestLoan(
-=======
         IHumaCredit(loanAddress).approve();
         return loanAddress;
     }
 
     function _requestCredit(
->>>>>>> eb166806
         address borrower,
         uint256 _borrowAmt,
         uint256 _paymentInterval,
         uint256 _numOfPayments
-<<<<<<< HEAD
-    ) internal returns (address loan) {
-=======
     ) internal returns (address credit) {
->>>>>>> eb166806
         // Borrowers must not have existing loans from this pool
         require(
             creditMapping[borrower] == address(0),
