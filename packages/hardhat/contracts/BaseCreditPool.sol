--- conflicted
+++ resolved
@@ -217,45 +217,23 @@
         // //CRITICAL: Asset transfers
         // // Transfers collateral asset
         if (_collateralAsset != address(0)) {
-            // todo not sure why compiler compalined about supportsInterface.
-            // Need to look into it and uncomment to support both ERc721 and ERC20.
-<<<<<<< HEAD
-            if (collateralAsset.supportsInterface(type(IERC721).interfaceId)) {
-                IERC721(collateralAsset).safeTransferFrom(
-                    borrower,
-                    poolLockerAddr,
-                    collateralParam
-                );
-            } else if (
-                collateralAsset.supportsInterface(type(IERC20).interfaceId)
-            ) {
-                IERC20(collateralAsset).safeTransferFrom(
-                    msg.sender,
-                    poolLockerAddr,
-                    collateralCount
-                );
-            } else {
-                revert("BaseCreditPool:COLLATERAL_ASSET_NOT_SUPPORTED");
-            }
-=======
-            //if (_collateralAsset.supportsInterface(type(IERC721).interfaceId)) {
+            if (_collateralAsset.supportsInterface(type(IERC721).interfaceId)) {
             IERC721(_collateralAsset).safeTransferFrom(
                 _borrower,
                 poolLockerAddr,
                 _collateralParam
             );
-            // } else if (
-            //     _collateralAsset.supportsInterface(type(IERC20).interfaceId)
-            // ) {
-            //     IERC20(_collateralAsset).safeTransferFrom(
-            //         msg.sender,
-            //         poolLocker,
-            //         _collateralCount
-            //     );
-            // } else {
-            //     revert("COLLATERAL_ASSET_NOT_SUPPORTED");
-            // }
->>>>>>> fc3dff77
+            } else if (
+                _collateralAsset.supportsInterface(type(IERC20).interfaceId)
+            ) {
+                IERC20(_collateralAsset).safeTransferFrom(
+                    msg.sender,
+                    poolLockerAddr,
+                    _collateralCount
+                );
+            } else {
+                revert("COLLATERAL_ASSET_NOT_SUPPORTED");
+            }
         }
 
         // Transfer protocole fee and funds the _borrower
