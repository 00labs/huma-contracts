--- conflicted
+++ resolved
@@ -53,28 +53,10 @@
         humaAPIClient = _humaAPIClient;
     }
 
-<<<<<<< HEAD
-    function deployNewPool(address _poolTokenAddress)
+    function deployNewPool(address _poolTokenAddress, CreditType _type)
         external
         returns (address payable humaPool)
     {
-=======
-    function setMinimumLiquidityNeeded(uint256 _minimumLiquidityNeeded)
-        external
-    {
-        require(
-            IHumaPoolAdmins(humaPoolAdmins).isMasterAdmin(msg.sender),
-            "HumaPoolFactory:NOT_MASTER_ADMIN"
-        );
-        minimumLiquidityNeeded = _minimumLiquidityNeeded;
-    }
-
-    function deployNewPool(
-        address _poolTokenAddress,
-        uint256 _initialLiquidity,
-        CreditType _type
-    ) external returns (address payable humaPool) {
->>>>>>> eb166806
         require(
             IHumaPoolAdmins(humaPoolAdmins).isApprovedAdmin(msg.sender),
             "HumaPoolFactory:CALLER_NOT_APPROVED"
