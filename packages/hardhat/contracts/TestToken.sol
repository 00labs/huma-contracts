--- conflicted
+++ resolved
@@ -4,11 +4,7 @@
 import "@openzeppelin/contracts/token/ERC20/ERC20.sol";
 
 contract TestToken is ERC20 {
-<<<<<<< HEAD
-    constructor() ERC20("TestToken", "TT") {
-=======
     constructor() ERC20("TestToken", "USDC") {
->>>>>>> 471da2bd
         _mint(msg.sender, 1000 * 10**decimals());
     }
 
