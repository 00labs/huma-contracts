//SPDX-License-Identifier: MIT
pragma solidity >=0.8.4 <0.9.0;

import "@openzeppelin/contracts/access/Ownable.sol";
import "@openzeppelin/contracts/token/ERC20/ERC20.sol";
import "@openzeppelin/contracts/token/ERC20/utils/SafeERC20.sol";
import "@openzeppelin/contracts/utils/introspection/ERC165Checker.sol";

import "./interfaces/ILiquidityProvider.sol";
import "./interfaces/IPool.sol";
import "./interfaces/IPoolLocker.sol";

import "./HumaConfig.sol";
import "./PoolLocker.sol";
import "./PoolLockerFactory.sol";
import "./HDT/HDT.sol";

import "hardhat/console.sol";

abstract contract BasePool is HDT, ILiquidityProvider, IPool, Ownable {
    using SafeERC20 for IERC20;
    using ERC165Checker for address;

    // HumaConfig. Removed immutable since Solidity disallow reference it in the constructor,
    // but we need to retrieve the poolDefaultGracePeriod in the constructor.
    address public humaConfig;

    // Liquidity holder proxy contract for this pool
    address public poolLockerAddr;

    // Address for the fee manager contract
    address public feeManagerAddr;

    // Tracks the amount of liquidity in poolTokens provided to this pool by an address
    mapping(address => LenderInfo) public lenderInfo;

    // The ERC20 token this pool manages
    IERC20 internal immutable poolToken;

    // The max liquidity allowed for the pool.
    uint256 internal liquidityCap;

    // the min amount each loan/credit.
    uint256 internal minBorrowAmt;

    // The maximum amount of poolTokens that this pool allows in a single loan
    uint256 internal maxBorrowAmt;

    // The interest rate this pool charges for loans
    uint256 internal poolAprInBps;

    // The collateral basis percentage required from lenders
    uint256 internal collateralRequiredInBps;

    PoolStatus public status = PoolStatus.Off;

    // List of credit approvers who can approve credit requests.
    mapping(address => bool) public creditApprovers;

    // How long after the last deposit that a lender needs to wait
    // before they can withdraw their capital
    uint256 public constant SECONDS_IN_180_DAYS = 15552000;
    uint256 public withdrawalLockoutPeriodInSeconds = SECONDS_IN_180_DAYS;

    uint256 public poolDefaultGracePeriod;

    struct LenderInfo {
        uint96 amount;
        uint64 mostRecentLoanTimestamp;
        bool deleted;
    }

    enum PoolStatus {
        Off,
        On
    }

    event LiquidityDeposited(address by, uint256 principal);
    event LiquidityWithdrawn(address by, uint256 principal, uint256 netAmt);
    event PoolDeployed(address _poolAddress);

    constructor(
        address _poolToken,
        address _humaConfig,
        address _poolLockerFactory,
        address _feeManager
    ) HDT("Huma", "Huma", _poolToken) {
        poolToken = IERC20(_poolToken);
        humaConfig = _humaConfig;
        feeManagerAddr = _feeManager;

        poolDefaultGracePeriod = HumaConfig(humaConfig)
            .protocolDefaultGracePeriod();

        poolLockerAddr = PoolLockerFactory(_poolLockerFactory).deployNewLocker(
            address(this),
            _poolToken
        );

        emit PoolDeployed(address(this));
    }

    //********************************************/
    //               LP Functions                //
    //********************************************/

    /**
     * @notice LP deposits to the pool to earn interest, and share losses
     * @param amount the number of `poolToken` to be deposited
     */
    function makeInitialDeposit(uint256 amount) external virtual override {
        return _deposit(msg.sender, amount);
    }

    function deposit(uint256 amount) external virtual override {
        poolOn();
        // todo (by RL) Need to check if the pool is open to msg.sender to deposit
        // todo (by RL) Need to add maximal pool size support and check if it has reached the size
        return _deposit(msg.sender, amount);
    }

    function _deposit(address lender, uint256 amount) internal {
        // Update weighted deposit date:
        // prevDate + (now - prevDate) * (amount / (balance + amount))
        // NOTE: prevDate = 0 implies balance = 0, and equation reduces to now
        LenderInfo memory li = lenderInfo[lender];

        li.amount += uint96(amount);
        li.mostRecentLoanTimestamp = uint64(block.timestamp);

        lenderInfo[lender] = li;

        poolToken.safeTransferFrom(lender, poolLockerAddr, amount);

        // Mint HDT for the LP to claim future income and losses
        _mint(lender, amount);

        emit LiquidityDeposited(lender, amount);
    }

    /**
     * @notice Withdraw principal that was deposited into the pool before in the unit of `poolTokens`
     * @dev Withdrawals are not allowed when 1) the pool withdraw is paused or
     *      2) the LP has not reached lockout period since their last depisit
     *      3) the requested amount is higher than the LP's remaining principal
     * @dev the `amount` is total amount to withdraw. It will deivided by pointsPerShare to get
     *      the number of HDTs to reduct from msg.sender's account.
     * @dev Error checking sequence: 1) is the pool on 2) is the amount right 3)
     */
    function withdraw(uint256 amount) public virtual override {
        poolOn();
        LenderInfo memory li = lenderInfo[msg.sender];
        require(
            block.timestamp >=
                uint256(li.mostRecentLoanTimestamp) +
                    withdrawalLockoutPeriodInSeconds,
            "WITHDRAW_TOO_SOON"
        );
        require(amount <= uint256(li.amount), "WITHDRAW_AMT_TOO_GREAT");

        li.amount = uint96(uint256(li.amount) - amount);

        lenderInfo[msg.sender] = li;

        // Calculate the amount that msg.sender can actually withdraw.
        // withdrawableFundsOf(...) returns everything that msg.sender can claim in terms of
        // number of poolToken, incl. principal,income and losses.
        // then get the portion that msg.sender wants to withdraw (amount / total principal)
        uint256 amountToWithdraw = (withdrawableFundsOf(msg.sender) * amount) /
            balanceOf(msg.sender);

        _burn(msg.sender, amount);

        PoolLocker(poolLockerAddr).transfer(msg.sender, amountToWithdraw);

        emit LiquidityWithdrawn(msg.sender, amount, amountToWithdraw);
    }

    /**
     * @notice Withdraw all balance from the pool.
     */
    function withdrawAll() external virtual override {
        return withdraw(lenderInfo[msg.sender].amount);
    }

    /********************************************/
    //                Settings                  //
    /********************************************/

    /**
     * @notice Adds an approver to the list who can approve loans.
     * @param approver the approver to be added
     */
    function addCreditApprover(address approver) external virtual override {
        onlyOwnerOrHumaMasterAdmin();
        denyZeroAddress(approver);
        creditApprovers[approver] = true;
    }

    function setAPR(uint256 _aprInBps) external virtual override {
        onlyOwnerOrHumaMasterAdmin();
        require(_aprInBps <= 10000, "INVALID_APR");
        poolAprInBps = _aprInBps;
    }

    function setCollateralRequiredInBps(uint256 _collateralInBps)
        external
        virtual
        override
    {
        onlyOwnerOrHumaMasterAdmin();
        require(_collateralInBps <= 10000, "INVALID_COLLATERAL_IN_BPS");
        collateralRequiredInBps = _collateralInBps;
    }

    /**
     * @notice Sets the min and max of each loan/credit allowed by the pool.
     */
    function setMinMaxBorrowAmt(uint256 _minBorrowAmt, uint256 _maxBorrowAmt)
        external
        virtual
        override
    {
        onlyOwnerOrHumaMasterAdmin();
        require(_minBorrowAmt > 0, "MINAMT_IS_ZERO");
        require(_maxBorrowAmt >= _minBorrowAmt, "MAX_LESS_THAN_MIN");
        minBorrowAmt = _minBorrowAmt;
        maxBorrowAmt = _maxBorrowAmt;
    }

    function setPoolLocker(address _poolLockerAddr) external virtual override {
        onlyOwnerOrHumaMasterAdmin();
        denyZeroAddress(_poolLockerAddr);
        poolLockerAddr = _poolLockerAddr;
    }

    // Reject all future borrow applications and loans. Note that existing
    // loans will still be processed as expected.
    function disablePool() external virtual override {
        onlyOwnerOrHumaMasterAdmin();
        status = PoolStatus.Off;
    }

    // Allow borrow applications and loans to be processed by this pool.
    function enablePool() external virtual override {
        onlyOwnerOrHumaMasterAdmin();
        status = PoolStatus.On;
    }

    /**
     * Sets the default grace period for this pool.
     * @param _gracePeriodInDays the desired grace period in days.
     */
    function setPoolDefaultGracePeriod(uint256 _gracePeriodInDays)
        external
        virtual
        override
    {
        onlyOwnerOrHumaMasterAdmin();
        poolDefaultGracePeriod = _gracePeriodInDays;
    }

    function setWithdrawalLockoutPeriod(uint256 _lockoutPeriodInDays)
        external
        virtual
        override
    {
        onlyOwnerOrHumaMasterAdmin();
        withdrawalLockoutPeriodInSeconds = _lockoutPeriodInDays;
    }

    /**
     * @notice Sets the cap of the pool liquidity.
     */
    function setPoolLiquidityCap(uint256 _liquidityCap)
        external
        virtual
        override
    {
        onlyOwnerOrHumaMasterAdmin();
        liquidityCap = _liquidityCap;
    }

<<<<<<< HEAD
    function setFees(
        uint256 _front_loading_fee_flat,
        uint256 _front_loading_fee_bps,
        uint256 _late_fee_flat,
        uint256 _late_fee_bps,
        uint256 _back_platform_fee_flat,
        uint256 _back_platform_fee_bps
    ) public virtual override {
        onlyOwnerOrHumaMasterAdmin();
        require(
            _front_loading_fee_bps > HumaConfig(humaConfig).treasuryFee(),
            "PLATFORM_FEE_LESS_THAN_PROTOCOL_FEE"
        );
        front_loading_fee_flat = _front_loading_fee_flat;
        front_loading_fee_bps = _front_loading_fee_bps;
        late_fee_flat = _late_fee_flat;
        late_fee_bps = _late_fee_bps;
        back_loading_fee_flat = _back_platform_fee_flat;
        back_loading_fee_bps = _back_platform_fee_bps;
    }

=======
>>>>>>> ddcaa5e6
    function getLenderInfo(address _lender)
        public
        view
        returns (LenderInfo memory)
    {
        return lenderInfo[_lender];
    }

    function getPoolLiquidity() public view returns (uint256) {
        return poolToken.balanceOf(poolLockerAddr);
    }

    // Function to receive Ether. msg.data must be empty
    receive() external payable {}

    // Fallback function is called when msg.data is not empty
    fallback() external payable {}

    function getBalance() public view returns (uint256) {
        return address(this).balance;
    }

    function getPoolSummary()
        public
        view
        virtual
        override
        returns (
            address token,
            uint256 apr,
            uint256 minCreditAmt,
            uint256 maxCreditAmt,
            uint256 liquiditycap,
            string memory name,
            string memory symbol,
            uint8 decimals
        )
    {
        ERC20 erc20Contract = ERC20(address(poolToken));
        return (
            address(poolToken),
            poolAprInBps,
            minBorrowAmt,
            maxBorrowAmt,
            liquidityCap,
            erc20Contract.name(),
            erc20Contract.symbol(),
            erc20Contract.decimals()
        );
    }

    // Allow for sensitive pool functions only to be called by
    // the pool owner and the huma master admin
    function onlyOwnerOrHumaMasterAdmin() internal view {
        require(
            (msg.sender == owner() ||
                msg.sender == HumaConfig(humaConfig).owner()),
            "PERMISSION_DENIED_NOT_ADMIN"
        );
    }

    // In order for a pool to issue new loans, it must be turned on by an admin
    // and its custom loan helper must be approved by the Huma team
    function poolOn() internal view {
        require(
            HumaConfig(humaConfig).isProtocolPaused() == false,
            "PROTOCOL_PAUSED"
        );
        require(status == PoolStatus.On, "POOL_NOT_ON");
    }

    function denyZeroAddress(address addr) internal pure {
        require(addr != address(0), "ADDRESS_0_PROVIDED");
    }
}<|MERGE_RESOLUTION|>--- conflicted
+++ resolved
@@ -281,30 +281,6 @@
         liquidityCap = _liquidityCap;
     }
 
-<<<<<<< HEAD
-    function setFees(
-        uint256 _front_loading_fee_flat,
-        uint256 _front_loading_fee_bps,
-        uint256 _late_fee_flat,
-        uint256 _late_fee_bps,
-        uint256 _back_platform_fee_flat,
-        uint256 _back_platform_fee_bps
-    ) public virtual override {
-        onlyOwnerOrHumaMasterAdmin();
-        require(
-            _front_loading_fee_bps > HumaConfig(humaConfig).treasuryFee(),
-            "PLATFORM_FEE_LESS_THAN_PROTOCOL_FEE"
-        );
-        front_loading_fee_flat = _front_loading_fee_flat;
-        front_loading_fee_bps = _front_loading_fee_bps;
-        late_fee_flat = _late_fee_flat;
-        late_fee_bps = _late_fee_bps;
-        back_loading_fee_flat = _back_platform_fee_flat;
-        back_loading_fee_bps = _back_platform_fee_bps;
-    }
-
-=======
->>>>>>> ddcaa5e6
     function getLenderInfo(address _lender)
         public
         view
