//SPDX-License-Identifier: MIT
pragma solidity >=0.8.4 <0.9.0;

import "@openzeppelin/contracts/access/Ownable.sol";
import "@openzeppelin/contracts/token/ERC20/ERC20.sol";
import "@openzeppelin/contracts/token/ERC20/utils/SafeERC20.sol";
import "@openzeppelin/contracts/utils/introspection/ERC165Checker.sol";

import "./interfaces/ILiquidityProvider.sol";
import "./interfaces/IPool.sol";
import "./interfaces/IPoolLocker.sol";

import "./HumaConfig.sol";
import "./PoolLocker.sol";
import "./PoolLockerFactory.sol";
import "./HDT/HDT.sol";

import "hardhat/console.sol";

abstract contract BasePool is HDT, ILiquidityProvider, IPool, Ownable {
    using SafeERC20 for IERC20;
    using ERC165Checker for address;

    string poolName;

    // HumaConfig. Removed immutable since Solidity disallow reference it in the constructor,
    // but we need to retrieve the poolDefaultGracePeriod in the constructor.
    address public humaConfig;

    // Liquidity holder proxy contract for this pool
    address public poolLockerAddr;

    // Address for the fee manager contract
    address public feeManagerAddr;

    // Tracks the amount of liquidity in poolTokens provided to this pool by an address
    mapping(address => LenderInfo) public lenderInfo;

    // The ERC20 token this pool manages
    IERC20 internal immutable poolToken;

    // The max liquidity allowed for the pool.
    uint256 internal liquidityCap;

    // the min amount each loan/credit.
    uint256 internal minBorrowAmt;

    // The maximum amount of poolTokens that this pool allows in a single loan
    uint256 internal maxBorrowAmt;

    // The interest rate this pool charges for loans
    uint256 internal poolAprInBps;

    // The collateral basis percentage required from lenders
    uint256 internal collateralRequiredInBps;

    PoolStatus public status = PoolStatus.Off;

    // List of credit approvers who can approve credit requests.
    mapping(address => bool) public creditApprovers;

    // How long after the last deposit that a lender needs to wait
    // before they can withdraw their capital
    uint256 public constant SECONDS_IN_180_DAYS = 15552000;
    uint256 public withdrawalLockoutPeriodInSeconds = SECONDS_IN_180_DAYS;

    uint256 public poolDefaultGracePeriod;

    struct LenderInfo {
        // this field may not be needed. it should equal to hdt.balanceOf(user). todo check later & remove struct
        uint96 principalAmt;
        uint64 mostRecentCreditTimestamp;
        bool deleted;
    }

    enum PoolStatus {
        Off,
        On
    }

    event LiquidityDeposited(address by, uint256 principal);
    event LiquidityWithdrawn(address by, uint256 principal, uint256 netAmt);
    event PoolDeployed(address _poolAddress);

    constructor(
        address _poolToken,
        address _humaConfig,
        address _poolLockerFactory,
        address _feeManager,
        string memory _poolName,
        string memory _hdtName,
        string memory _hdtSymbol
    ) HDT(_hdtName, _hdtSymbol, _poolToken) {
        poolName = _poolName;
        poolToken = IERC20(_poolToken);
        humaConfig = _humaConfig;
        feeManagerAddr = _feeManager;

        poolDefaultGracePeriod = HumaConfig(humaConfig)
            .protocolDefaultGracePeriod();

        poolLockerAddr = PoolLockerFactory(_poolLockerFactory).deployNewLocker(
            address(this),
            _poolToken
        );

        emit PoolDeployed(address(this));
    }

    //********************************************/
    //               LP Functions                //
    //********************************************/

    /**
     * @notice LP deposits to the pool to earn interest, and share losses
     * @param amount the number of `poolToken` to be deposited
     */
    function makeInitialDeposit(uint256 amount) external virtual override {
        return _deposit(msg.sender, amount);
    }

    function deposit(uint256 amount) external virtual override {
        poolOn();
        // todo (by RL) Need to check if the pool is open to msg.sender to deposit
        // todo (by RL) Need to add maximal pool size support and check if it has reached the size
        return _deposit(msg.sender, amount);
    }

    function _deposit(address lender, uint256 amount) internal {
        // Update weighted deposit date:
        // prevDate + (now - prevDate) * (amount / (balance + amount))
        // NOTE: prevDate = 0 implies balance = 0, and equation reduces to now
        LenderInfo memory li = lenderInfo[lender];

        li.principalAmt += uint96(amount);
        li.mostRecentCreditTimestamp = uint64(block.timestamp);

        lenderInfo[lender] = li;

        poolToken.safeTransferFrom(lender, poolLockerAddr, amount);

        // Mint HDT for the LP to claim future income and losses
        _mint(lender, amount);

        emit LiquidityDeposited(lender, amount);
    }

    /**
     * @notice Withdraw principal that was deposited into the pool before in the unit of `poolTokens`
     * @dev Withdrawals are not allowed when 1) the pool withdraw is paused or
     *      2) the LP has not reached lockout period since their last depisit
     *      3) the requested amount is higher than the LP's remaining principal
     * @dev the `amount` is total amount to withdraw. It will deivided by pointsPerShare to get
     *      the number of HDTs to reduct from msg.sender's account.
     * @dev Error checking sequence: 1) is the pool on 2) is the amount right 3)
     */
    function withdraw(uint256 amount) public virtual override {
        poolOn();
        LenderInfo memory li = lenderInfo[msg.sender];
        require(
            block.timestamp >=
<<<<<<< HEAD
                uint256(li.mostRecentLoanTimestamp) +
                    withdrawalLockoutPeriodInSeconds,
            "WITHDRAW_TOO_SOON"
        );
        require(amount <= uint256(li.amount), "WITHDRAW_AMT_TOO_GREAT");
=======
                uint256(li.mostRecentCreditTimestamp) + withdrawalLockoutPeriod,
            "BasePool:WITHDRAW_TOO_SOON"
        );
        uint256 withdrawableAmt = withdrawableFundsOf(msg.sender);
        require(amount <= withdrawableAmt, "BasePool:WITHDRAW_AMT_TOO_GREAT");
>>>>>>> 2194f5d4

        // Calcuate the corresponding principal amount to reduce
        uint256 principalToReduce = (balanceOf(msg.sender) * amount) /
            withdrawableAmt;

        li.principalAmt = uint96(uint256(li.principalAmt) - principalToReduce);

        lenderInfo[msg.sender] = li;

        _burn(msg.sender, principalToReduce);

        PoolLocker(poolLockerAddr).transfer(msg.sender, amount);

        emit LiquidityWithdrawn(msg.sender, amount, principalToReduce);
    }

    /**
     * @notice Withdraw all balance from the pool.
     */
    function withdrawAll() external virtual override {
        return withdraw(lenderInfo[msg.sender].principalAmt);
    }

    /********************************************/
    //                Settings                  //
    /********************************************/

    /**
     * @notice Change pool name
     */
    function setPoolName(string memory newName) external virtual override {
        onlyOwnerOrHumaMasterAdmin();
        poolName = newName;
    }

    /**
     * @notice Adds an approver to the list who can approve loans.
     * @param approver the approver to be added
     */
    function addCreditApprover(address approver) external virtual override {
        onlyOwnerOrHumaMasterAdmin();
        denyZeroAddress(approver);
        creditApprovers[approver] = true;
    }

    function setAPR(uint256 _aprInBps) external virtual override {
        onlyOwnerOrHumaMasterAdmin();
        require(_aprInBps <= 10000, "INVALID_APR");
        poolAprInBps = _aprInBps;
    }

    function setCollateralRequiredInBps(uint256 _collateralInBps)
        external
        virtual
        override
    {
        onlyOwnerOrHumaMasterAdmin();
        require(_collateralInBps <= 10000, "INVALID_COLLATERAL_IN_BPS");
        collateralRequiredInBps = _collateralInBps;
    }

    /**
     * @notice Sets the min and max of each loan/credit allowed by the pool.
     */
    function setMinMaxBorrowAmt(uint256 _minBorrowAmt, uint256 _maxBorrowAmt)
        external
        virtual
        override
    {
        onlyOwnerOrHumaMasterAdmin();
        require(_minBorrowAmt > 0, "MINAMT_IS_ZERO");
        require(_maxBorrowAmt >= _minBorrowAmt, "MAX_LESS_THAN_MIN");
        minBorrowAmt = _minBorrowAmt;
        maxBorrowAmt = _maxBorrowAmt;
    }

    function setPoolLocker(address _poolLockerAddr) external virtual override {
        onlyOwnerOrHumaMasterAdmin();
        denyZeroAddress(_poolLockerAddr);
        poolLockerAddr = _poolLockerAddr;
    }

    // Reject all future borrow applications and loans. Note that existing
    // loans will still be processed as expected.
    function disablePool() external virtual override {
        onlyOwnerOrHumaMasterAdmin();
        status = PoolStatus.Off;
    }

    // Allow borrow applications and loans to be processed by this pool.
    function enablePool() external virtual override {
        onlyOwnerOrHumaMasterAdmin();
        status = PoolStatus.On;
    }

    /**
     * Sets the default grace period for this pool.
     * @param _gracePeriodInDays the desired grace period in days.
     */
    function setPoolDefaultGracePeriod(uint256 _gracePeriodInDays)
        external
        virtual
        override
    {
        onlyOwnerOrHumaMasterAdmin();
        poolDefaultGracePeriod = _gracePeriodInDays;
    }

    function setWithdrawalLockoutPeriod(uint256 _lockoutPeriodInDays)
        external
        virtual
        override
    {
        onlyOwnerOrHumaMasterAdmin();
        withdrawalLockoutPeriodInSeconds = _lockoutPeriodInDays;
    }

    /**
     * @notice Sets the cap of the pool liquidity.
     */
    function setPoolLiquidityCap(uint256 _liquidityCap)
        external
        virtual
        override
    {
        onlyOwnerOrHumaMasterAdmin();
        liquidityCap = _liquidityCap;
    }

    function getLenderInfo(address _lender)
        public
        view
        returns (LenderInfo memory)
    {
        return lenderInfo[_lender];
    }

    function getPoolLiquidity() public view returns (uint256) {
        return poolToken.balanceOf(poolLockerAddr);
    }

    // Function to receive Ether. msg.data must be empty
    receive() external payable {}

    // Fallback function is called when msg.data is not empty
    fallback() external payable {}

    function getBalance() public view returns (uint256) {
        return address(this).balance;
    }

    function getPoolSummary()
        public
        view
        virtual
        override
        returns (
            address token,
            uint256 apr,
            uint256 minCreditAmt,
            uint256 maxCreditAmt,
            uint256 liquiditycap,
            string memory name,
            string memory symbol,
            uint8 decimals
        )
    {
        ERC20 erc20Contract = ERC20(address(poolToken));
        return (
            address(poolToken),
            poolAprInBps,
            minBorrowAmt,
            maxBorrowAmt,
            liquidityCap,
            erc20Contract.name(),
            erc20Contract.symbol(),
            erc20Contract.decimals()
        );
    }

    // Allow for sensitive pool functions only to be called by
    // the pool owner and the huma master admin
    function onlyOwnerOrHumaMasterAdmin() internal view {
        require(
            (msg.sender == owner() ||
                msg.sender == HumaConfig(humaConfig).owner()),
            "PERMISSION_DENIED_NOT_ADMIN"
        );
    }

    // In order for a pool to issue new loans, it must be turned on by an admin
    // and its custom loan helper must be approved by the Huma team
    function poolOn() internal view {
        require(
            HumaConfig(humaConfig).isProtocolPaused() == false,
            "PROTOCOL_PAUSED"
        );
        require(status == PoolStatus.On, "POOL_NOT_ON");
    }

    function denyZeroAddress(address addr) internal pure {
        require(addr != address(0), "ADDRESS_0_PROVIDED");
    }
}<|MERGE_RESOLUTION|>--- conflicted
+++ resolved
@@ -159,19 +159,12 @@
         LenderInfo memory li = lenderInfo[msg.sender];
         require(
             block.timestamp >=
-<<<<<<< HEAD
-                uint256(li.mostRecentLoanTimestamp) +
+                uint256(li.mostRecentCreditTimestamp) +
                     withdrawalLockoutPeriodInSeconds,
             "WITHDRAW_TOO_SOON"
         );
-        require(amount <= uint256(li.amount), "WITHDRAW_AMT_TOO_GREAT");
-=======
-                uint256(li.mostRecentCreditTimestamp) + withdrawalLockoutPeriod,
-            "BasePool:WITHDRAW_TOO_SOON"
-        );
         uint256 withdrawableAmt = withdrawableFundsOf(msg.sender);
-        require(amount <= withdrawableAmt, "BasePool:WITHDRAW_AMT_TOO_GREAT");
->>>>>>> 2194f5d4
+        require(amount <= withdrawableAmt, "WITHDRAW_AMT_TOO_GREAT");
 
         // Calcuate the corresponding principal amount to reduce
         uint256 principalToReduce = (balanceOf(msg.sender) * amount) /
