--- conflicted
+++ resolved
@@ -84,12 +84,7 @@
         await testTokenContract.approve(humaPoolFactoryContract.address, 99999);
         const tx = await humaPoolFactoryContract.deployNewPool(
             testTokenContract.address,
-<<<<<<< HEAD
             1
-=======
-            200, // initial liquidity contribution
-            1 // pool type: invoice factoring
->>>>>>> 65ef8eab
         );
         const receipt = await tx.wait();
         let poolAddress;
@@ -106,16 +101,28 @@
             owner
         );
 
+        await testTokenContract.approve(humaPoolContract.address, 100);
+
+        await humaPoolContract.makeInitialDeposit(100);
+        await humaPoolContract.enablePool();
+
+        const lenderInfo = await humaPoolContract
+            .connect(owner)
+            .getLenderInfo(owner.address);
+        expect(lenderInfo.amount).to.equal(100);
+        expect(lenderInfo.mostRecentLoanTimestamp).to.not.equal(0);
+        expect(await humaPoolContract.getPoolLiquidity()).to.equal(100);
+
+        await humaPoolContract.addCreditApprover(creditApprover.address);
+
+        await humaPoolContract.setInterestRateBasis(1200); //bps
         await humaPoolContract.setMinMaxBorrowAmt(10, 1000);
-        await humaPoolContract.addCreditApprover(creditApprover.address);
-
-        await humaPoolContract.enablePool();
         await humaPoolContract.setFees(20, 100, 0, 0, 0, 0);
 
         await testTokenContract.give1000To(lender.address);
         await testTokenContract
             .connect(lender)
-            .approve(humaPoolContract.address, 99999);
+            .approve(humaPoolContract.address, 200);
     });
 
     // Transfers the 100 initial liquidity provided by owner back to the owner
@@ -130,17 +137,14 @@
     // In beforeEach() of "Borrowing request", we make sure there is 100 liquidity.
 
     describe("Post Approved Invoice Factoring", function () {
-<<<<<<< HEAD
         // Makes sure there is liquidity in the pool for borrowing
         beforeEach(async function () {
-            await humaPoolContract.connect(lender).deposit(200);
+            await humaPoolContract.connect(lender).deposit(100);
             await testTokenContract
                 .connect(borrower)
                 .approve(humaPoolContract.address, 99999);
         });
 
-=======
->>>>>>> 65ef8eab
         afterEach(async function () {
             await humaConfigContract.setProtocolPaused(false);
         });
@@ -211,143 +215,121 @@
 
             expect(invoiceInfo._amount).to.equal(200);
         });
-
-        describe("Invoice Factoring Funding", function () {
-            // Makes sure there is liquidity in the pool for borrowing
-            beforeEach(async function () {
-                await humaPoolContract.connect(lender).deposit(200);
-
-                await humaPoolContract
-                    .connect(creditApprover)
-                    .postApprovedCreditRequest(borrower.address, 200, 30, 1);
-            });
-
-            afterEach(async function () {
-                await humaConfigContract.setProtocolPaused(false);
-            });
-
-            it("Should not allow loan funding while protocol is paused", async function () {
-                await humaConfigContract.setProtocolPaused(true);
-                await expect(
-                    humaPoolContract.connect(borrower).originateCredit()
-                ).to.be.revertedWith("HumaPool:PROTOCOL_PAUSED");
-            });
-
-            // todo This test throw VM Exception. More investigation needed
-            it("Prevent loan funding before approval", async function () {
-                // expect(
-                //     await humaPoolContract.connect(borrower).originateCredit()
-                // ).to.be.revertedWith("HumaPool:CREDIT_NOT_APPROVED");
-            });
-
-            it("Should fund successfully", async function () {
-                const loanAddress = await humaPoolContract.creditMapping(
-                    borrower.address
-                );
-                const invoiceContract = await getInvoiceContractFromAddress(
-                    loanAddress,
-                    borrower
-                );
-                await invoiceContract.approve();
-                // expect(await invoiceContract.isApproved()).to.equal(true);
-
-                await humaPoolContract.connect(borrower).originateCredit();
-
-                expect(
-                    await testTokenContract.balanceOf(borrower.address)
-<<<<<<< HEAD
-                ).to.equal(178);
-
-                expect(
-                    await testTokenContract.balanceOf(treasury.address)
-                ).to.equal(22);
-
-                expect(await humaPoolContract.getPoolLiquidity()).to.equal(0);
-=======
-                ).to.equal(178); // principal: 200, flat fee: 20, bps fee: 2
-
-                // Check the amount in the treasury.
-                // todo this does not work, not sure if it is test error or contract error.
-                // expect(await testTokenContract.balanceOf(owner.address)).to.equal(
-                //   10
-                // );
-                expect(
-                    await testTokenContract.balanceOf(treasury.address)
-                ).to.equal(1);
-
-                expect(await humaPoolContract.getPoolLiquidity()).to.equal(21);
->>>>>>> 65ef8eab
-            });
-        });
-
-        // In "Payback".beforeEach(), make sure there is a loan funded.
-        describe("Payback", function () {
-            beforeEach(async function () {
-                await humaPoolContract.connect(lender).deposit(200);
-                await humaPoolContract
-                    .connect(owner)
-                    .setFees(20, 100, 0, 0, 0, 0);
-                await humaPoolContract
-                    .connect(creditApprover)
-                    .postApprovedCreditRequest(borrower.address, 200, 30, 1);
-
-                loanAddress = await humaPoolContract.creditMapping(
-                    borrower.address
-                );
-                invoiceContract = await getInvoiceContractFromAddress(
-                    loanAddress,
-                    borrower
-                );
-                await invoiceContract.approve();
-                await humaPoolContract.connect(borrower).originateCredit();
-            });
-
-            afterEach(async function () {
-                await humaConfigContract.setProtocolPaused(false);
-            });
-
-            it("Should not allow payback while protocol is paused", async function () {
-                await humaConfigContract.setProtocolPaused(true);
-                await expect(
-                    invoiceContract
-                        .connect(borrower)
-                        .makePayment(testTokenContract.address, 5)
-                ).to.be.reverted;
-            });
-
-            // todo if the pool is stopped, shall we accept payback?
-
-            it("Process payback", async function () {
-                await ethers.provider.send("evm_increaseTime", [
-                    30 * 24 * 3600,
-                ]);
-
-                // await testTokenContract
-                //     .connect(payer)
-                //     .transfer(
-                //         HumaPoolLocker(humaPoolContract.getPoolLiquidity()),
-                //         210
-                //     );
-
-                // await testTokenContract
-                //     .connect(borrower)
-                //     .approve(humaPoolContract.getPoolLockerAddress(), 210);
-
-                await invoiceContract
+    });
+
+    describe("Invoice Factoring Funding", function () {
+        // Makes sure there is liquidity in the pool for borrowing
+        beforeEach(async function () {
+            await humaPoolContract.connect(lender).deposit(100);
+
+            await humaPoolContract
+                .connect(creditApprover)
+                .postApprovedCreditRequest(borrower.address, 200, 30, 1);
+        });
+
+        afterEach(async function () {
+            await humaConfigContract.setProtocolPaused(false);
+        });
+
+        it("Should not allow loan funding while protocol is paused", async function () {
+            await humaConfigContract.setProtocolPaused(true);
+            await expect(
+                humaPoolContract.connect(borrower).originateCredit()
+            ).to.be.revertedWith("HumaPool:PROTOCOL_PAUSED");
+        });
+
+        // todo This test throw VM Exception. More investigation needed
+        it("Prevent loan funding before approval", async function () {
+            // expect(
+            //     await humaPoolContract.connect(borrower).originateCredit()
+            // ).to.be.revertedWith("HumaPool:CREDIT_NOT_APPROVED");
+        });
+
+        it("Should fund successfully", async function () {
+            const loanAddress = await humaPoolContract.creditMapping(
+                borrower.address
+            );
+            const invoiceContract = await getInvoiceContractFromAddress(
+                loanAddress,
+                borrower
+            );
+            await invoiceContract.approve();
+            // expect(await invoiceContract.isApproved()).to.equal(true);
+
+            await humaPoolContract.connect(borrower).originateCredit();
+
+            expect(
+                await testTokenContract.balanceOf(borrower.address)
+            ).to.equal(178); // principal: 200, flat fee: 20, bps fee: 2
+
+            expect(
+                await testTokenContract.balanceOf(treasury.address)
+            ).to.equal(1);
+
+            expect(await humaPoolContract.getPoolLiquidity()).to.equal(21);
+        });
+    });
+
+    // In "Payback".beforeEach(), make sure there is a loan funded.
+    describe("Payback", function () {
+        beforeEach(async function () {
+            await humaPoolContract.connect(lender).deposit(100);
+            await humaPoolContract.connect(owner).setFees(20, 100, 0, 0, 0, 0);
+            await humaPoolContract
+                .connect(creditApprover)
+                .postApprovedCreditRequest(borrower.address, 200, 30, 1);
+
+            loanAddress = await humaPoolContract.creditMapping(
+                borrower.address
+            );
+            invoiceContract = await getInvoiceContractFromAddress(
+                loanAddress,
+                borrower
+            );
+            await invoiceContract.approve();
+            await humaPoolContract.connect(borrower).originateCredit();
+        });
+
+        afterEach(async function () {
+            await humaConfigContract.setProtocolPaused(false);
+        });
+
+        it("Should not allow payback while protocol is paused", async function () {
+            await humaConfigContract.setProtocolPaused(true);
+            await expect(
+                invoiceContract
                     .connect(borrower)
-                    .makePayment(testTokenContract.address, 210);
-
-                expect(
-                    await testTokenContract.balanceOf(borrower.address)
-                ).to.equal(188);
-<<<<<<< HEAD
-=======
-                expect(
-                    await testTokenContract.balanceOf(treasury.address)
-                ).to.equal(1);
-                expect(await humaPoolContract.getPoolLiquidity()).to.equal(11); // should be 221 only we fix the test
->>>>>>> 65ef8eab
-            });
+                    .makePayment(testTokenContract.address, 5)
+            ).to.be.reverted;
+        });
+
+        // todo if the pool is stopped, shall we accept payback?
+
+        it("Process payback", async function () {
+            await ethers.provider.send("evm_increaseTime", [30 * 24 * 3600]);
+
+            // await testTokenContract
+            //     .connect(payer)
+            //     .transfer(
+            //         HumaPoolLocker(humaPoolContract.getPoolLiquidity()),
+            //         210
+            //     );
+
+            // await testTokenContract
+            //     .connect(borrower)
+            //     .approve(humaPoolContract.getPoolLockerAddress(), 210);
+
+            await invoiceContract
+                .connect(borrower)
+                .makePayment(testTokenContract.address, 210);
+
+            expect(
+                await testTokenContract.balanceOf(borrower.address)
+            ).to.equal(188);
+            expect(
+                await testTokenContract.balanceOf(treasury.address)
+            ).to.equal(1);
+            expect(await humaPoolContract.getPoolLiquidity()).to.equal(11); // should be 221 only we fix the test
         });
     });
 });