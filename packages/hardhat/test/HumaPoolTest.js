/* eslint-disable no-underscore-dangle */
const { ethers } = require("hardhat");
const { use, expect } = require("chai");
const { solidity } = require("ethereum-waffle");

use(solidity);

const getLoanContractFromAddress = async function (address, signer) {
    return ethers.getContractAt("HumaLoan", address, signer);
};

// Let us limit the depth of describe to be 2.
//
// In before() of "Huma Pool", all the key supporting contracts are deployed.
//
// In beforeEach() of "Huma Pool", we deploy a new HumaPool with initial
// liquidity 100 from the owner
//
// In afterEach() of "Huma Pool", we should return the 100 initial liquidity
// to the owner so that owner has enough balance for future tests.
// Right now, due to a bug with initial liquidity, we mint 100 to owner.
describe("Huma Pool", function () {
    let humaPoolAdminsContract;
    let humaPoolFactoryContract;
    let humaPoolContract;
    let humaConfigContract;
    let humaCreditFactoryContract;
    let humaPoolLockerFactoryContract;
    let humaAPIClientContract;
    let testTokenContract;
    let owner;
    let lender;
    let borrower;
    let borrower2;
    let treasury;
    let creditApprover;

    before(async function () {
        [owner, lender, borrower, borrower2, treasury, creditApprover] =
            await ethers.getSigners();

        const HumaPoolAdmins = await ethers.getContractFactory(
            "HumaPoolAdmins"
        );
        humaPoolAdminsContract = await HumaPoolAdmins.deploy();

        const HumaConfig = await ethers.getContractFactory("HumaConfig");
        humaConfigContract = await HumaConfig.deploy(
            owner.address,
            owner.address
        );
        humaConfigContract.setHumaTreasury(treasury.address);

        const HumaCreditFactory = await ethers.getContractFactory(
            "HumaCreditFactory"
        );
        humaCreditFactoryContract = await HumaCreditFactory.deploy();

        const HumaPoolLockerFactory = await ethers.getContractFactory(
            "HumaPoolLockerFactory"
        );
        humaPoolLockerFactoryContract = await HumaPoolLockerFactory.deploy();

        const HumaAPIClient = await ethers.getContractFactory("HumaAPIClient");
        humaAPIClientContract = await HumaAPIClient.deploy();

        const HumaPoolFactory = await ethers.getContractFactory(
            "HumaPoolFactory"
        );
        humaPoolFactoryContract = await HumaPoolFactory.deploy(
            humaPoolAdminsContract.address,
            humaConfigContract.address,
            humaCreditFactoryContract.address,
            humaPoolLockerFactoryContract.address,
            humaAPIClientContract.address
        );
    });

    beforeEach(async function () {
        const TestToken = await ethers.getContractFactory("TestToken");
        testTokenContract = await TestToken.deploy();

        await testTokenContract.approve(humaPoolFactoryContract.address, 99999);
        const tx = await humaPoolFactoryContract.deployNewPool(
            testTokenContract.address,
            100,
            0
        );
        const receipt = await tx.wait();
        let poolAddress;
        // eslint-disable-next-line no-restricted-syntax
        for (const evt of receipt.events) {
            if (evt.event === "PoolDeployed") {
                poolAddress = evt.args[0];
            }
        }

        humaPoolContract = await ethers.getContractAt(
            "HumaPool",
            poolAddress,
            owner
        );

        await humaPoolContract.addCreditApprover(creditApprover.address);

        await humaPoolContract.setInterestRateBasis(1200); //bps
        await humaPoolContract.setMinMaxBorrowAmt(10, 100);
        await humaPoolContract.enablePool();
        await humaPoolContract.setFees(10, 0, 0, 0, 0, 0);

        await testTokenContract.give1000To(lender.address);
        await testTokenContract
            .connect(lender)
            .approve(humaPoolContract.address, 99999);
    });

    // Transfers the 100 initial liquidity provided by owner back to the owner
    afterEach(async function () {
        // todo The right way to reset for the next iteration is to allow owner to withdraw 100
        // Right now, HumaPoolFactory does not track the initialLiquidity. Need to fix it.
        //await humaPoolContract.connect(owner).withdraw(100);
        //await testTokenContract.connect(owner).give100To(owner.address);
    });

    // Test all the pool admin functions
    describe("Huma Pool Admin", function () {
        it("Pool loan helper can only be approved by master admin", async function () {
            await humaPoolContract.setHumaPoolLoanHelper(
                "0x0000000000000000000000000000000000000001"
            );
            // Cannot deposit while helper not approved
            await expect(
                humaPoolContract.connect(lender).deposit(100)
            ).to.be.revertedWith("HumaPool:POOL_LOAN_HELPER_NOT_APPROVED");
            // Pool cannot be approved by non-master admin
            await expect(
                humaPoolContract
                    .connect(lender)
                    .setHumaPoolLoanHelperApprovalStatus(true)
            ).to.be.revertedWith("HumaPool:PERMISSION_DENIED_NOT_MASTER_ADMIN");
            // Approval by master admin should work
            await humaPoolContract.setHumaPoolLoanHelperApprovalStatus(true);
            // Deposit should work
            await humaPoolContract.connect(lender).deposit(100);
        });
        it("Only pool owner and master admin can edit pool settings", async function () {
            // Transfer ownership of pool to other account
            await humaPoolContract.transferOwnership(lender.address);
            // Master admin should succeed
            await humaPoolContract.setHumaPoolLoanHelper(
                "0x0000000000000000000000000000000000000000"
            );
            // Owner should succeed
            await humaPoolContract
                .connect(lender)
                .setHumaPoolLoanHelper(
                    "0x0000000000000000000000000000000000000000"
                );
            // Non-owner should fail
            await expect(
                humaPoolContract
                    .connect(borrower)
                    .setHumaPoolLoanHelper(
                        "0x0000000000000000000000000000000000000000"
                    )
            ).to.be.revertedWith("HumaPool:PERMISSION_DENIED_NOT_ADMIN");
        });
    });

    describe("Huma Pool Settings", function () {
        //setPoolLiquidityCap
        it("Should be able to change pool liquidity cap", async function () {
            await humaPoolContract.setPoolLiquidityCap(1000000);
            var [, , , , cap] = await humaPoolContract.getPoolSummary();

            expect(cap).to.equal(1000000);
        });

        it("Should have the right liquidity token and interest", async function () {
            var [token, interest] = await humaPoolContract.getPoolSummary();

            expect(token).to.equal(testTokenContract.address);
            expect(interest).to.equal(1200);
        });

        it("Should be able to set min and max credit size", async function () {
            await humaPoolContract.setMinMaxBorrowAmt(10, 100);
            var [token, interest, min, max] =
                await humaPoolContract.getPoolSummary();

            expect(min).to.equal(10);
            expect(max).to.equal(100);
        });

        it("Should not allow users other than pool owner or super admin to set fees", async function () {
            await expect(
                humaPoolContract.connect(lender).setFees(20, 0, 0, 0, 0, 0)
            ).to.be.revertedWith("HumaPool:PERMISSION_DENIED_NOT_ADMIN");
        });

        it("Set pool fees and parameters", async function () {
            await humaPoolContract.connect(owner).setFees(10, 0, 0, 0, 0, 0);
            var [interest, f1, f2, f3, f4, f5, f6] =
                await humaPoolContract.getPoolFees();
            expect(f1).to.equal(10);
            expect(f2).to.equal(0);
            expect(f3).to.equal(0);
            expect(f4).to.equal(0);
            expect(f5).to.equal(0);
            expect(f6).to.equal(0);
        });
    });

    describe("Deposit", function () {
        afterEach(async function () {
            await humaConfigContract.setProtocolPaused(false);
        });

        it("Cannot deposit while protocol is paused", async function () {
            await humaConfigContract.setProtocolPaused(true);
            await expect(
                humaPoolContract.connect(lender).deposit(100)
            ).to.be.revertedWith("HumaPool:PROTOCOL_PAUSED");
        });

        it("Cannot deposit while pool is off", async function () {
            await humaPoolContract.disablePool();
            await expect(
                humaPoolContract.connect(lender).deposit(100)
            ).to.be.revertedWith("HumaPool:POOL_NOT_ON");
        });

        it("Cannot deposit when pool max liquidity has been reached", async function () {
            // todo implement it
        });

        it("Cannot deposit if the deposit amount is larger than the lender's balance", async function () {
            // todo implement it
        });

        it("Pool deposit works correctly", async function () {
            await humaPoolContract.connect(lender).deposit(100);
            const lenderInfo = await humaPoolContract
                .connect(lender)
                .getLenderInfo(lender.address);
            expect(lenderInfo.amount).to.equal(100);
            expect(lenderInfo.mostRecentLoanTimestamp).to.not.equal(0);
            // todo update 100 to 200 once the bug for HumaPoolFactory bookkeeps initialLiquidity
            expect(await humaPoolContract.getPoolLiquidity()).to.equal(100);
        });
    });

    // In beforeEach() of Withdraw, we make sure there is 100 liquidity provided.
    describe("Withdraw", function () {
        beforeEach(async function () {
            await humaPoolContract.connect(lender).deposit(100);
        });

        afterEach(async function () {
            await humaConfigContract.setProtocolPaused(false);
        });

        it("Should not withdraw while protocol is paused", async function () {
            await humaConfigContract.setProtocolPaused(true);
            await expect(
                humaPoolContract.connect(lender).withdraw(100)
            ).to.be.revertedWith("HumaPool:PROTOCOL_PAUSED");
        });

        it("Should reject if the protocol is off", async function () {
            // to do. HumaPool.Withdraw shall reject with a code.
        });

        it("Should reject if the pool is off", async function () {
            // to do. HumaPool.Withdraw shall reject with a code.
        });

        it("Should reject if the withdraw amount is higher than deposit", async function () {
            await expect(
                humaPoolContract.connect(lender).withdraw(500)
            ).to.be.revertedWith("HumaPool:WITHDRAW_AMT_TOO_GREAT");
        });

        it("Should reject when withdraw too early", async function () {
            await expect(
                humaPoolContract.connect(lender).withdraw(100)
            ).to.be.revertedWith("HumaPool:WITHDRAW_TOO_SOON");
        });

        it("Pool withdrawal works correctly", async function () {
            // Increment block by lockout period
            const loanWithdrawalLockout =
                await humaPoolContract.getLoanWithdrawalLockoutPeriod();
            await ethers.provider.send("evm_increaseTime", [
                loanWithdrawalLockout.toNumber(),
            ]);

            await humaPoolContract.connect(lender).withdraw(100);

            const lenderInfo = await humaPoolContract
                .connect(lender)
                .getLenderInfo(lender.address);
            expect(lenderInfo.amount).to.equal(0);
        });
    });

    // Borrowing tests are grouped into two suites: Borrowing Request and Funding.
    // In beforeEach() of "Borrowing request", we make sure there is 100 liquidity.

    // Borrowing tests are grouped into two suites: Borrowing Request and Funding.
    // In beforeEach() of "Borrowing request", we make sure there is 100 liquidity.
    describe("Borrowing request", function () {
        // Makes sure there is liquidity in the pool for borrowing
        beforeEach(async function () {
            await humaPoolContract.connect(lender).deposit(101);
            await testTokenContract
                .connect(borrower)
                .approve(humaPoolContract.address, 99999);
        });

        afterEach(async function () {
            await humaConfigContract.setProtocolPaused(false);
        });

        describe("Loan Id", function () {
            it("LoanId", async function () {
                await testTokenContract
                    .connect(borrower2)
                    .approve(humaPoolContract.address, 10);
                // Test that id increments
                await humaPoolContract
                    .connect(borrower2)
                    .requestCredit(10, 1000, 10);
                const loanAddress2 = await humaPoolContract.creditMapping(
                    borrower2.address
                );
                const loanContract2 = await getLoanContractFromAddress(
                    loanAddress2,
                    borrower2
                );
                const loanInformation2 =
                    await loanContract2.getLoanInformation();
                expect(loanInformation2._id).to.equal(2);
            });
        });

        it("Should not allow loan requests while protocol is paused", async function () {
            await humaConfigContract.setProtocolPaused(true);
            await expect(
                humaPoolContract.connect(borrower).requestCredit(100, 30, 12)
            ).to.be.revertedWith("HumaPool:PROTOCOL_PAUSED");
        });

        it("Cannot request loan while pool is off", async function () {
            await humaPoolContract.disablePool();
            await expect(
                humaPoolContract.connect(borrower).requestCredit(100, 30, 12)
            ).to.be.revertedWith("HumaPool:POOL_NOT_ON");
        });

        it("Cannot request loan lower than limit", async function () {
            await expect(
                humaPoolContract.connect(borrower).requestCredit(5, 30, 12)
            ).to.be.revertedWith("HumaPool:DENY_BORROW_SMALLER_THAN_LIMIT");
        });

        it("Cannot request loan greater than limit", async function () {
            await expect(
                humaPoolContract.connect(borrower).requestCredit(9999, 30, 12)
            ).to.be.revertedWith("HumaPool:DENY_BORROW_GREATER_THAN_LIMIT");
        });

        it("Loan requested by borrower initiates correctly", async function () {
            expect(
                await testTokenContract.balanceOf(borrower.address)
            ).to.equal(0);

            await humaPoolContract.connect(owner).setInterestRateBasis(1200);

            await testTokenContract
                .connect(borrower)
                .approve(humaPoolContract.address, 0);

            await testTokenContract
                .connect(borrower)
                .approve(humaPoolContract.address, 999999);

            await humaPoolContract.connect(borrower).requestCredit(100, 30, 12);

            const loanAddress = await humaPoolContract.creditMapping(
                borrower.address
            );
            const loanContract = await getLoanContractFromAddress(
                loanAddress,
                borrower
            );

            const loanInformation = await loanContract.getLoanInformation();
            expect(loanInformation._id).to.equal(1);
            expect(loanInformation._amount).to.equal(100);
            expect(loanInformation._paybackPerInterval).to.equal(0);
            expect(loanInformation._paybackInterval).to.equal(30);
            expect(loanInformation._interestRateBasis).to.equal(1200);
        });

<<<<<<< HEAD
=======
        it("Should only allow credit approvers to post approved loan requests", async function () {
            await expect(
                humaPoolContract
                    .connect(lender)
                    .postApprovedLoanRequest(borrower.address, 100, 30, 12)
            ).to.be.revertedWith("HumaPool:ILLEGAL_LOAN_POSTER");
        });

        it("Should not allow posting approved loans while protocol is paused", async function () {
            await humaConfigContract.setProtocolPaused(true);
            await expect(
                humaPoolContract
                    .connect(creditApprover)
                    .postApprovedLoanRequest(borrower.address, 100, 30, 12)
            ).to.be.revertedWith("HumaPool:PROTOCOL_PAUSED");
        });

        it("Should not allow posting approved laons while pool is off", async function () {
            await humaPoolContract.disablePool();
            await expect(
                humaPoolContract
                    .connect(creditApprover)
                    .postApprovedLoanRequest(borrower.address, 100, 30, 12)
            ).to.be.revertedWith("HumaPool:POOL_NOT_ON");
        });

        it("Cannot post approved loan with amount lower than limit", async function () {
            await expect(
                humaPoolContract
                    .connect(creditApprover)
                    .postApprovedLoanRequest(borrower.address, 5, 30, 12)
            ).to.be.revertedWith("HumaPool:DENY_BORROW_SMALLER_THAN_LIMIT");
        });

        it("Cannot post approved loan with amount greater than limit", async function () {
            await expect(
                humaPoolContract
                    .connect(creditApprover)
                    .postApprovedLoanRequest(borrower.address, 9999, 30, 12)
            ).to.be.revertedWith("HumaPool:DENY_BORROW_GREATER_THAN_LIMIT");
        });

        it("Should post approved loan successfully", async function () {
            expect(
                await testTokenContract.balanceOf(borrower.address)
            ).to.equal(0);

            await humaPoolContract.connect(owner).setInterestRateBasis(1200);

            await humaPoolContract
                .connect(creditApprover)
                .postApprovedLoanRequest(borrower.address, 100, 30, 12);

            const loanAddress = await humaPoolContract.creditMapping(
                borrower.address
            );

            const loanContract = await getLoanContractFromAddress(
                loanAddress,
                borrower
            );

            const loanInformation = await loanContract.getLoanInformation();
            expect(loanInformation._id).to.equal(2);
            expect(loanInformation._amount).to.equal(100);
            expect(loanInformation._paybackPerInterval).to.equal(0);
            expect(loanInformation._paybackInterval).to.equal(30);
            expect(loanInformation._interestRateBasis).to.equal(1200);
        });

        describe("Loan Id", function () {
            it("LoanId", async function () {
                await testTokenContract
                    .connect(borrower2)
                    .approve(humaPoolContract.address, 10);
                // Test that id increments
                await humaPoolContract
                    .connect(borrower2)
                    .requestLoan(10, 1000, 10);
                const loanAddress2 = await humaPoolContract.creditMapping(
                    borrower2.address
                );
                const loanContract2 = await getLoanContractFromAddress(
                    loanAddress2,
                    borrower2
                );
                const loanInformation2 =
                    await loanContract2.getLoanInformation();
                expect(loanInformation2._id).to.equal(3);
            });
        });

>>>>>>> 3bb4783c
        describe("Loan Funding", function () {
            beforeEach(async function () {
                await humaPoolContract
                    .connect(borrower)
                    .requestCredit(100, 30, 12);
            });

            afterEach(async function () {
                await humaConfigContract.setProtocolPaused(false);
            });

            it("Should not allow loan funding while protocol is paused", async function () {
                await humaConfigContract.setProtocolPaused(true);
                await expect(
                    humaPoolContract.connect(borrower).originateCredit()
                ).to.be.reverted;
            });

            //Borrowing with existing loans should fail
            it("Should not allow repeated loans for the same wallet", async function () {
                await expect(
                    humaPoolContract
                        .connect(borrower)
                        .requestCredit(10, 1000, 10)
                ).to.be.revertedWith("HumaPool:DENY_BORROW_EXISTING_CREDIT");
            });

            // todo This test throw VM Exception. More investigation needed
            it("Prevent loan funding before approval", async function () {
                // expect(
                //     await humaPoolContract.connect(borrower).originateCredit()
                // ).to.be.revertedWith("HumaPool:CREDIT_NOT_APPROVED");
            });

            it("Funding", async function () {
                const loanAddress = await humaPoolContract.creditMapping(
                    borrower.address
                );
                const loanContract = await getLoanContractFromAddress(
                    loanAddress,
                    borrower
                );
                await loanContract.approve();
                // expect(await loanContract.isApproved()).to.equal(true);

                await humaPoolContract.connect(borrower).originateCredit();

                expect(
                    await testTokenContract.balanceOf(borrower.address)
                ).to.equal(90);

                // Check the amount in the treasury.
                // todo this does not work, not sure if it is test error or contract error.
                // expect(await testTokenContract.balanceOf(owner.address)).to.equal(
                //   10
                // );

                expect(await humaPoolContract.getPoolLiquidity()).to.equal(1);
            });
        });

        // In "Payback".beforeEach(), make sure there is a loan funded.
        describe("Payback", function () {
            beforeEach(async function () {
                await humaPoolContract.connect(lender).deposit(100);
                await humaPoolContract
                    .connect(owner)
                    .setInterestRateBasis(1200);
                await humaPoolContract
                    .connect(borrower)
                    .requestCredit(100, 30, 12);

                loanAddress = await humaPoolContract.creditMapping(
                    borrower.address
                );
                loanContract = await getLoanContractFromAddress(
                    loanAddress,
                    borrower
                );
                await loanContract.approve();
                await humaPoolContract.connect(borrower).originateCredit();
            });

            afterEach(async function () {
                await humaConfigContract.setProtocolPaused(false);
            });

            it("Should not allow payback while protocol is paused", async function () {
                await humaConfigContract.setProtocolPaused(true);
                await expect(
                    loanContract
                        .connect(borrower)
                        .makePayment(testTokenContract.address, 5)
                ).to.be.reverted;
            });

            // todo if the pool is stopped, shall we accept payback?

            it("Process payback", async function () {
                await ethers.provider.send("evm_increaseTime", [
                    30 * 24 * 3600,
                ]);

                await testTokenContract
                    .connect(borrower)
                    .approve(loanContract.address, 5);

                await loanContract
                    .connect(borrower)
                    .makePayment(testTokenContract.address, 5);

                let loanInfo = await loanContract.getLoanInformation();

                expect(loanInfo._principalPaidBack).to.equal(4);
                expect(loanInfo._remainingPayments).to.equal(11);
            });
        });
    });
});<|MERGE_RESOLUTION|>--- conflicted
+++ resolved
@@ -403,101 +403,6 @@
             expect(loanInformation._interestRateBasis).to.equal(1200);
         });
 
-<<<<<<< HEAD
-=======
-        it("Should only allow credit approvers to post approved loan requests", async function () {
-            await expect(
-                humaPoolContract
-                    .connect(lender)
-                    .postApprovedLoanRequest(borrower.address, 100, 30, 12)
-            ).to.be.revertedWith("HumaPool:ILLEGAL_LOAN_POSTER");
-        });
-
-        it("Should not allow posting approved loans while protocol is paused", async function () {
-            await humaConfigContract.setProtocolPaused(true);
-            await expect(
-                humaPoolContract
-                    .connect(creditApprover)
-                    .postApprovedLoanRequest(borrower.address, 100, 30, 12)
-            ).to.be.revertedWith("HumaPool:PROTOCOL_PAUSED");
-        });
-
-        it("Should not allow posting approved laons while pool is off", async function () {
-            await humaPoolContract.disablePool();
-            await expect(
-                humaPoolContract
-                    .connect(creditApprover)
-                    .postApprovedLoanRequest(borrower.address, 100, 30, 12)
-            ).to.be.revertedWith("HumaPool:POOL_NOT_ON");
-        });
-
-        it("Cannot post approved loan with amount lower than limit", async function () {
-            await expect(
-                humaPoolContract
-                    .connect(creditApprover)
-                    .postApprovedLoanRequest(borrower.address, 5, 30, 12)
-            ).to.be.revertedWith("HumaPool:DENY_BORROW_SMALLER_THAN_LIMIT");
-        });
-
-        it("Cannot post approved loan with amount greater than limit", async function () {
-            await expect(
-                humaPoolContract
-                    .connect(creditApprover)
-                    .postApprovedLoanRequest(borrower.address, 9999, 30, 12)
-            ).to.be.revertedWith("HumaPool:DENY_BORROW_GREATER_THAN_LIMIT");
-        });
-
-        it("Should post approved loan successfully", async function () {
-            expect(
-                await testTokenContract.balanceOf(borrower.address)
-            ).to.equal(0);
-
-            await humaPoolContract.connect(owner).setInterestRateBasis(1200);
-
-            await humaPoolContract
-                .connect(creditApprover)
-                .postApprovedLoanRequest(borrower.address, 100, 30, 12);
-
-            const loanAddress = await humaPoolContract.creditMapping(
-                borrower.address
-            );
-
-            const loanContract = await getLoanContractFromAddress(
-                loanAddress,
-                borrower
-            );
-
-            const loanInformation = await loanContract.getLoanInformation();
-            expect(loanInformation._id).to.equal(2);
-            expect(loanInformation._amount).to.equal(100);
-            expect(loanInformation._paybackPerInterval).to.equal(0);
-            expect(loanInformation._paybackInterval).to.equal(30);
-            expect(loanInformation._interestRateBasis).to.equal(1200);
-        });
-
-        describe("Loan Id", function () {
-            it("LoanId", async function () {
-                await testTokenContract
-                    .connect(borrower2)
-                    .approve(humaPoolContract.address, 10);
-                // Test that id increments
-                await humaPoolContract
-                    .connect(borrower2)
-                    .requestLoan(10, 1000, 10);
-                const loanAddress2 = await humaPoolContract.creditMapping(
-                    borrower2.address
-                );
-                const loanContract2 = await getLoanContractFromAddress(
-                    loanAddress2,
-                    borrower2
-                );
-                const loanInformation2 =
-                    await loanContract2.getLoanInformation();
-                expect(loanInformation2._id).to.equal(3);
-            });
-        });
-
->>>>>>> 3bb4783c
         describe("Loan Funding", function () {
             beforeEach(async function () {
                 await humaPoolContract
