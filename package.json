--- conflicted
+++ resolved
@@ -35,19 +35,12 @@
     "lint-solidity": "yarn solhint -f table 'contracts/**/*.sol'",
     "postinstall": "husky install",
     "coverage": "hardhat coverage --network hardhat",
-<<<<<<< HEAD
-=======
     "gitleaks": "bash scripts/gitleaks.sh",
->>>>>>> dc28c86e
     "gen-error-ids": "hardhat run scripts/gen-error-function-ids.js --network hardhat"
   },
   "dependencies": {
     "@openzeppelin/contracts": "^4.7.3",
-<<<<<<< HEAD
-    "@openzeppelin/contracts-upgradeable": "^4.7.3",
-=======
     "@openzeppelin/contracts-upgradeable": "^4.8.3",
->>>>>>> dc28c86e
     "@superfluid-finance/ethereum-contracts": "^1.5.0",
     "dotenv": "^16.0.2",
     "hardhat": "^2.11.1"
